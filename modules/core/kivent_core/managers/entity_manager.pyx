--- conflicted
+++ resolved
@@ -35,8 +35,6 @@
         active.
 
     '''
-
-<<<<<<< HEAD
     def __cinit__(self):
         '''
         '''
@@ -55,29 +53,6 @@
         self.memory_index = IndexedMemoryZone(
             master_buffer, gameworld.size_of_entity_block, 
             sizeof(unsigned int)*self.system_count, zones_dict,
-=======
-    def __cinit__(self, Buffer master_buffer, unsigned int pool_block_size,
-        dict reserve_spec, unsigned int system_count):
-        '''
-        Args:
-            master_buffer (Buffer): The buffer from which the space for the
-            entity IndexedMemoryZone will be allocated.
-
-            pool_block_size (unsigned int): size in kibibytes of the individual
-            MemoryBlock in the IndexedMemoryZone.
-
-            reserve_spec (dict): Dict of zone_name, zone_count that should be
-            allocated in the IndexedMemoryZone.
-
-            system_count (unsigned int): The number of systems to make room
-            for, internally system_count + 1 entries will actually be reserved
-            for your Entity as the first slot will be used to store whether
-            or not that entity is active.
-        '''
-        system_count = system_count + 1
-        self.memory_index = IndexedMemoryZone(master_buffer,
-            pool_block_size, sizeof(unsigned int)*system_count, reserve_spec,
->>>>>>> 517c870f
             Entity)
         gameworld.entities = self.memory_index
         return self.get_size()
