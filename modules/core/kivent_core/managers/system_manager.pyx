# cython: embedsignature=True
from kivent_core.managers.game_manager cimport GameManager
'''
GameWorld uses these system management classes to keep track of the GameSystems
attached to it, their indexes in the EntityManager memory, and the
configuration of each of the systems IndexedMemoryZone.
'''
cdef unsigned int DEFAULT_SYSTEM_COUNT = 8
cdef unsigned int DEFAULT_COUNT = 10000

cdef class ZoneConfig:
    '''Stores the configuration information for a zone in the GameWorld's
    GameSystems.

    **Attributes: (Cython Access Only)**
        **count** (unsigned int): Number of entities in this zone.

        **zone_name** (str): Name of the zone.

        **systems** (list): List of the names of the GameSystem that will
        reserve space for this zone.
    '''

    def __cinit__(self, str name, unsigned int count):
        '''When initialized the ZoneConfig will have no GameSystem's attached.
        The **systems** attribute will be initialized to []. Systems should be
        added to the zone through the use of the SystemConfig object.

        Args:
            name (str): The name of the zone.

            count (unsigned int): The number of entities to be stored in the
            zone.
        '''
        self.count = count
        self.zone_name = name
        self.systems = []

class ZoneAlreadyAddedError(Exception):
    pass

class SystemAlreadyAddedError(Exception):
    pass

cdef class SystemConfig:
    '''Organizes the ZoneConfigs for a GameWorld. Responsible for adding
    new zones to the GameWorld and adding systems to those zones.

    **Attributes: (Cython Access Only)**
        **zone_configs** (dict): Hashmap of ZoneConfig objects stored by
        keys of the zone_name (str).
    '''

    def __cinit__(self):
        self.zone_configs = {}

    def get_config_dict(self, system_name):
        '''Returns the config_dict for a specific system_name. This will be
        a dictionary of zone_name, zone_count pairings. If the default zone,
        'general', is not registered with the Zone it will be inserted
        automatically with a DEFAULT_COUNT.

        Args:
            system_name (str): Name of the system to get the config dict for.

        Return:
            config_dict (dict): zone_name, zone_count hashmap that includes
            all the zones that should be allocated for the given system.
        '''
        cdef ZoneConfig zone_config
        cdef dict zone_configs = self.zone_configs
        cdef config_dict = {}
        for config_name in zone_configs:
            zone_config = zone_configs[config_name]
            if system_name in zone_config.systems:
                if zone_config.zone_name not in config_dict:
                    config_dict[zone_config.zone_name] = zone_config.count
        return config_dict

    def add_system_to_zone(self, system_name, zone_name):
        '''Adds a system to the zone specified. An already added system cannot
        be added again (will raise a SystemAlreadyAddedError).
        Args:
            system_name (str): The name of the system to add to the zone.

            zone_name (str): The name of the zone.
        '''
        cdef ZoneConfig config = self.zone_configs[zone_name]
        cdef list systems = config.systems
        if system_name in systems:
            raise SystemAlreadyAddedError('The system {name} has already been'
                'added to zone {zone_name}'.format(name=system_name,
                    zone_name=zone_name))
        systems.append(system_name)

    def add_zone(self, zone_name, count):
        '''Creates a new ZoneConfig object and adds it to the **zone_configs**
        dictionary. A ZoneAlreadyAddedError will be raised if the zone_name
        has been previously used.
        Args:
            zone_name (str): The name of the zone to add.

            count (int): The number of entities the zone will contain.
        '''
        if zone_name in self.zone_configs:
            raise ZoneAlreadyAddedError('The zone {name} has already been'
                'added'.format(name=zone_name))
        self.zone_configs[zone_name] = ZoneConfig(zone_name, count)


class TooManySystemsError(Exception):
    pass

cdef class SystemManager(GameManager):
    '''Manages the GameSystems attached to the GameWorld as well as the zone
    configuration for systems which use the IndexedMemoryZone for holding
    entity data. Supports dictionary style key access of systems directly.
    There are two types of GameSystem in KivEnt, systems with components, and
    systems without. The GameWorld will reserve **system_count** spaces for
    components for each Entity, meaning that we cannot have more than
    **system_count** number of GameSystems that expect to attach components.
    This value will typically be set with **set_system_count** as part of
    GameWorld initialization. If **set_system_count** is not called,
    system_count will be system_manager.DEFAULT_SYSTEM_COUNT. Component systems
    will take up the first N spaces in the systems list, with non-component
    systems appearing afterwards. There is no limit to the number of
    non-component GameSystem.

    **Attributes: (Cython Acces Only)**
        **systems** (list): List of the currently active systems, unused
        slots will have a value of None.

        **system_index** (dict): Maps the name of the systems to their index
        in the systems list, which corresponds to the component index in the
        gameworld.entities IndexedMemoryZone.

        **system_config** (SystemConfig): Manages the zone counts for each
        GameSystem that makes use of the IndexedMemoryZone.

        **system_count** (unsigned int): The number of component systems
        with space reserved in the gameworld.entities IndexedMemoryZone.

        **current_count** (unsigned int): The number of component systems
        currently in use.

        **free_indices** (list): List used internally to track component system
        slots that have had their system removed and are available for reuse.

        **first_non_component_index** (unsigned int): Start of the non-component
        systems in the systems list.

        **free_non_component_indices** (list): List used internally to track
        slots for systems that have been removed that do not use components.

        **update_order** (list): *Accessible from Python*. Provides a list of
        indices that dictate the order the GameWorld should update the systems
        in. When setting provide the system_name and internally the appropriate
        index will be found. From cython you can work directly with the
        **_update_order** attribute.
    '''

    def __getitem__(self, str name):
        return self.systems[self.get_system_index(name)]

    property update_order:
        def __get__(self):
            return self._update_order

        def __set__(self, list new_order):
            self._update_order = [self.get_system_index(x) for x in new_order]

    def __cinit__(self):
        self.systems = []
        self.system_count = DEFAULT_SYSTEM_COUNT
        self.current_count = 0
        self.free_indices = []
        self.free_non_component_indices = []
        self.first_non_component_index = DEFAULT_SYSTEM_COUNT
        self.system_index = {}
        self.initialized = 0
        self._update_order = []
        self.system_config = SystemConfig()

    def add_zone(self, zone_name, count):
        '''Adds a new zone to the **system_config**.
        Args:
            zone_name (str): Name of the zone to be added.

            count (unsigned int): Number of entities to add.
        '''
        self.system_config.add_zone(zone_name, count)

    cdef unsigned int get_system_index(self, str system_name):
        '''Cython typed function for retrieving the system_index from the
        system_name. Only usable from Cython.
        Args:
            system_name (str): Name of the system.

        Return:
            system_index (unsigned int): Index of the system in the **systems**
            list.
        '''
<<<<<<< HEAD
        try:
            return self.system_index[system_name]
        except KeyError:
            return -1

    def allocate(self, master_buffer, gameworld):
        """
        Args:
            master_buffer (Buffer): The buffer from which the space for the
            entity IndexedMemoryZone will be allocated.

        """

        system_count = gameworld.system_count
        if system_count is None:
            system_count = gameworld._system_count
        self.set_system_count(system_count)
        for each in gameworld.systems_to_add:
            self.add_system(each.system_id, each)
        gameworld.systems_to_add = None
        return 0
=======
        return self.system_index[system_name]
>>>>>>> 517c870f

    def set_system_count(self, unsigned int system_count):
        '''Set the system_count, which is the number of systems that will
        have space allocated for containing components in the gameworld.entities
        IndexedMemoryZone. Should be set as part of GameWorld.allocate.
        Args:
            system_count (unsigned int): Number of systems to reserve space
            for components.
        '''
        self.system_count = system_count
        self.first_non_component_index = system_count
        self.systems = [None for x in range(system_count)]
        self.initialized = 1

    def add_system(self, system_name, system):
        '''Adds a new system to the manager. If the system have do_components
        is True, **current_count** will need to be less than **system_count**
        or a TooManySystemsError will be raised. There is no limit to number
        of GameSystem that do not do_components. By default the system will be
        added to the end of the **update_order**. If you wish to change the
        order in which systems are updated set the **update_order** manually
        after adding all systems.

        Args:
            system_name (str): The name of the system being added.

            system (GameSystem): Reference to the actual system being added.
        '''
        if system.do_components == False:
            if len(self.free_non_component_indices) > 0:
                index = self.free_non_component_indices.pop(0)
                self.systems[index] = system
            else:
                index = self.first_non_component_index
                self.systems.append(system)
                self.first_non_component_index += 1
            self.system_index[system_name] = index
            self._update_order.append(index)

        else:
            free_count = len(self.free_indices)
            if free_count == 0 and not self.current_count < self.system_count:
                raise TooManySystemsError('''More systems with components than
                    allocated for, raise system_count in GameWorld or reduce
                    active GameSystem with do_components = True''')
            else:
                if free_count > 0:
                    index = self.free_indices.pop(0)
                else:
                    index = self.current_count
                    self.current_count += 1
                self.systems[index] = system
                system.system_index = index
                self.system_index[system_name] = index
                self._update_order.append(index)

    def get_system_config_dict(self, system_name):
        '''Gets the config dict for a specific system_name from
        **system_config**, which is a zone_name, zone_count pairing for each
        zone that system will allocate.
        Args:
            system_name (str): Name of the system to get the config_dict for
        Return:
            config_dict (dict): zone_name, zone_count pairing for the system.
        '''
        return self.system_config.get_config_dict(system_name)

    def remove_system(self, system_name):
        '''Removes an existing system from the system_manager.
        Args:
            system_name (str): Name of the system to removed
        '''
        cdef unsigned int system_index = self.get_system_index(system_name)
        self.systems[system_index] = None
        if system_index < self.system_count:
            self.free_indices.append(system_index)
        else:
            self.free_non_component_indices.append(system_index)
        self._update_order.remove(system_index)
        del self.system_index[system_name]

    def configure_system_allocation(self, system_name):
        '''Configures a GameSystem with the **system_config** using the
        GameSystem.zones list property. The GameSystem will be registered to
        use all zones who have their name listed in zones. This should be called
        during GameWorld.allocate after SystemManager.add_system has been
        called.
        Args:
            system_name (str): name of the system to be configured
        '''
        system = self[system_name]
        zones = system.zones
        cdef SystemConfig system_config = self.system_config
        for zone in zones:
            system_config.add_system_to_zone(system_name, zone)<|MERGE_RESOLUTION|>--- conflicted
+++ resolved
@@ -200,7 +200,6 @@
             system_index (unsigned int): Index of the system in the **systems**
             list.
         '''
-<<<<<<< HEAD
         try:
             return self.system_index[system_name]
         except KeyError:
@@ -212,8 +211,9 @@
             master_buffer (Buffer): The buffer from which the space for the
             entity IndexedMemoryZone will be allocated.
 
+            gameworld (GameWorld): The GameWorld for your application.
+
         """
-
         system_count = gameworld.system_count
         if system_count is None:
             system_count = gameworld._system_count
@@ -222,9 +222,6 @@
             self.add_system(each.system_id, each)
         gameworld.systems_to_add = None
         return 0
-=======
-        return self.system_index[system_name]
->>>>>>> 517c870f
 
     def set_system_count(self, unsigned int system_count):
         '''Set the system_count, which is the number of systems that will
