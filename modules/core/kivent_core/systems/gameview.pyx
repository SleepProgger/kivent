--- conflicted
+++ resolved
@@ -1,430 +1,397 @@
-# cython: embedsignature=True
-from gamesystem cimport GameSystem
-from kivy.properties import (StringProperty, ListProperty,
-    NumericProperty, BooleanProperty, ObjectProperty)
-from kivy.clock import Clock
-from kivy.vector import Vector
-from kivent_core.managers.system_manager cimport SystemManager
-from kivy.graphics.transformation cimport Matrix
-from kivy.graphics import RenderContext
-from kivy.factory import Factory
-from kivy.input import MotionEvent
-from libc.math cimport sin, cos
-
-
-cdef class GameView(GameSystem):
-    '''
-    GameView provides a simple camera system that will control the rendering
-    view of any other **GameSystem** that has had the **gameview** property set
-    **GameSystem** that have a **gameview** will be added to the GameView
-    canvas instead of the GameWorld canvas.
-
-    **Attributes:**
-        **do_scroll_lock** (BooleanProperty): If True the scrolling will be
-        locked to the bounds of the GameWorld's currentmap.
-
-        **camera_pos** (ListProperty): Current position of the camera
-
-        **camera_scale** (NumericProperty): Current scale of the camera. The
-        scale is equal to the amount of the game world that will be shown
-        compared to the physical size of the GameView, therefore 2x will show
-        twice as much of your gameworld, appearing 'zoomed out', while .5 will
-        show half as much of the gameworld, appearing 'zoomed in'.
-
-        **camera_rotate** (NumericProperty): Current angle in radians by which the
-        camera is rotated clockwise with respect to the world x-axis.
-        Every time this value is updated, the rotation takes place about the
-        center of the screen.
-
-        **focus_entity** (BooleanProperty): If True the camera will follow the
-        entity set in entity_to_focus
-
-        **do_scroll** (BooleanProperty): If True touches will scroll the camera
-
-        **entity_to_focus** (NumericProperty): Entity entity_id for the camera
-        to focus on if focus_entity is True.
-
-        **camera_speed_multiplier** (NumericProperty): Time it will take camera
-        to reach focused entity, Speed will be 1.0/camera_speed_multiplier
-        seconds to close the distance
-
-        **render_system_order** (ListProperty): List of **system_id** in the
-        desired order of rendering last to first. **GameSystem** with
-        **system_id** not in **render_system_order** will be inserted at
-        position 0.
-
-        **move_speed_multiplier** (NumericProperty): Multiplier to further
-        control the speed of touch dragging of camera. Example Usage:
-        Bind to the size of your gameview divided by the size of the window
-        to ensure that apparent dragging speed stays consistent.
-
-        **do_touch_zoom** (BooleanProperty): If True the camera will zoom with
-        2 finger touch interaction.
-
-        **scale_min** (NumericProperty): The minimum scale factor that will be
-        allowed when touch zoom is being used. This will be the most 'zoomed
-        in' your camera will be allowed to go. This limit do not apply
-        when manually manipulated **camera_scale**.
-
-        **scale_max** (NumericProperty): The maximum scale factor that will be
-        allowed when touch zoom is being used. This will be the most 'zoomed
-        out' your camera will be allowed to go. This limit do not apply
-        when manually manipulated **camera_scale**.
-
-    '''
-    system_id = StringProperty('default_gameview')
-    do_scroll_lock = BooleanProperty(True)
-    camera_pos = ListProperty((0, 0))
-    camera_scale = NumericProperty(1.0)
-    camera_rotate = NumericProperty(0)
-    focus_entity = BooleanProperty(False)
-    do_touch_zoom = BooleanProperty(False)
-    do_scroll = BooleanProperty(True)
-    entity_to_focus = NumericProperty(None, allownone=True)
-    updateable = BooleanProperty(True)
-    scale_min = NumericProperty(.5)
-    scale_max = NumericProperty(8.)
-    camera_speed_multiplier = NumericProperty(1.0)
-    render_system_order = ListProperty([])
-    move_speed_multiplier = NumericProperty(1.0)
-    do_components = BooleanProperty(False)
-    currentmap = ObjectProperty(None)
-
-
-    def __init__(self, **kwargs):
-        super(GameView, self).__init__(**kwargs)
-        self.matrix = Matrix()
-        self._touch_count = 0
-        self._touches = []
-        self.canvas = RenderContext()
-
-    def _rotate_point(self, point, angle):
-        cos_r, sin_r = cos(angle), sin(angle)
-        return (cos_r * point[0] + sin_r * point[1],
-                -sin_r * point[0] + cos_r * point[1])
-
-    def convert_to_rotated_space(self, point, invert=False):
-        '''Convert a point from normal to rotated space and back using the invert parameter'''
-        camera_pos = self.camera_pos
-        camera_size = self.size
-        camera_scale = self.camera_scale
-        camera_rotate = self.camera_rotate
-
-        screen_center = (camera_size[0] * camera_scale * 0.5 - camera_pos[0],
-                         camera_size[1] * camera_scale * 0.5 - camera_pos[1])
-        screen_center_rotated = self._rotate_point(screen_center, -camera_rotate)
-
-        # Translate to screen center
-        tr_sc = Matrix().translate(screen_center[0], screen_center[1], 0)
-        # Rotate around screen center
-        rot_sc = Matrix().rotate(camera_rotate, 0, 0, 1)
-        # Translate back to origi Translate back to origin
-        tr_or = Matrix().translate(-screen_center_rotated[0],
-                                   -screen_center_rotated[1],
-                                   0)
-
-        m = tr_or.multiply(rot_sc.multiply(tr_sc))
-
-        if invert:
-            m = m.inverse()
-
-        p = (point[0] * m[0] + point[1] * m[4] + m[12],
-             point[0] * m[1] + point[1] * m[5] + m[13])
-        return p
-
-    def get_camera_centered(self, map_size, camera_size, camera_scale):
-        x = max((camera_size[0]*camera_scale - map_size[0])/2., 0.)
-        y = max((camera_size[1]*camera_scale - map_size[1])/2., 0.)
-        return (x, y)
-
-    def update_render_state(self):
-        '''
-        Used internally by gameview to update the projection matrix to properly
-        reflect the settings for camera_size, camera_pos, and the pos and size
-        of gameview.'''
-<<<<<<< HEAD
-        camera_pos = self.camera_pos
-        camera_size = self.size
-        pos = self.pos
-=======
-
-        # Camera left-bottom pos
-        px, py = self.camera_pos
-
->>>>>>> 749537b1
-        camera_scale = self.camera_scale
-        size = self.window_size
-        # Camera size
-        sx, sy = size[0] * camera_scale/2, size[1] * camera_scale/2
-
-        # Camera center
-        cx = -px + sx
-        cy = -py + sy
-
-        tm = Matrix().translate(-cx, -cy, 0) # Bring frame to origin
-        rm = Matrix().rotate(self.camera_rotate, 0, 0, 1) # Rotate around z
-        proj = rm.multiply(tm)
-        proj = Matrix().view_clip(-sx, sx, -sy, sy, 0., 100, 0).multiply(proj)
-
-        self.canvas['projection_mat'] = proj
-
-    def add_widget(self, widget):
-        gameworld = self.gameworld
-        cdef str system_id
-        cdef SystemManager system_manager = gameworld.system_manager
-        if isinstance(widget, GameSystem):
-            render_system_order = self.render_system_order
-            system_id = widget.system_id
-            if system_id in render_system_order:
-                index=render_system_order.index(system_id)
-            else:
-                index=0
-            super(GameView, self).add_widget(widget, index=index)
-            system_index = system_manager.system_index
-            if widget.system_id not in system_index:
-                Clock.schedule_once(lambda dt: gameworld.add_system(widget))
-        else:
-            super(GameView, self).add_widget(widget)
-
-
-    def remove_widget(self, widget):
-        if isinstance(widget, GameSystem):
-            widget.on_remove_system()
-        super(GameView, self).remove_widget(widget)
-
-
-    def on_entity_to_focus(self, instance, value):
-        if value ==  None:
-            self.focus_entity = False
-        else:
-            self.focus_entity = True
-
-    def update(self, dt):
-        cdef int entity_to_focus
-        cdef float dist_x
-        cdef float dist_y
-        cdef object entity
-        cdef float camera_speed_multiplier
-        gameworld = self.gameworld
-        if self.focus_entity \
-            and not (self.do_touch_zoom and self._touch_count > 1): #'pause' focus on entity while scaling with touch
-            entity_to_focus = self.entity_to_focus
-            entity = gameworld.entities[entity_to_focus]
-            position_data = entity.position
-            camera_pos = self.camera_pos
-            camera_speed_multiplier = self.camera_speed_multiplier
-            camera_size = self.size
-            camera_scale = self.camera_scale
-            size = camera_size[0] * camera_scale, camera_size[1] * camera_scale
-
-            screen_center = (size[0]*0.5, size[1]*0.5)
-            # screen_center = self._rotate_point(screen_center, -self.camera_rotate)
-
-            dist_x = -camera_pos[0] - position_data.x + screen_center[0]
-            dist_y = -camera_pos[1] - position_data.y + screen_center[1]
-
-            if self.do_scroll_lock:
-               dist_x, dist_y = self.lock_scroll(dist_x, dist_y)
-
-            # dist_x, dist_y = self.convert_to_rotated_space((dist_x, dist_y))
-            self.camera_pos[0] += dist_x*camera_speed_multiplier*dt
-            self.camera_pos[1] += dist_y*camera_speed_multiplier*dt
-        self.update_render_state()
-
-    def on_size(self, instance, value):
-        if self.do_scroll_lock and self.currentmap:
-            dist_x, dist_y = self.lock_scroll(0, 0)
-            self.camera_pos[0] += dist_x
-            self.camera_pos[1] += dist_y
-        self.update_render_state()
-
-    def on_touch_down(self, touch):
-        converted_pos = self.convert_from_screen_to_world(touch.pos)
-        old_x, old_y = touch.x, touch.y
-        touch.x = converted_pos[0]
-        touch.y = converted_pos[1]
-        if super(GameView, self).on_touch_down(touch):
-            return True
-        else:
-            touch.x = old_x
-            touch.y = old_y
-            if self.collide_point(*touch.pos):
-                touch.grab(self)
-                self._touch_count += 1
-                self._touches.append(touch)
-                camera_pos = self.camera_pos
-                size = self.size
-                touch.ud['world_pos'] = self.get_camera_center()
-                touch.ud['start_pos'] = touch.pos
-                touch.ud['start_scale'] = self.camera_scale
-                return True
-            else:
-                return False
-
-    def on_touch_up(self, touch):
-        converted_pos = self.convert_from_screen_to_world(touch.pos)
-        old_x, old_y = touch.x, touch.y
-        touch.x = converted_pos[0]
-        touch.y = converted_pos[1]
-        super(GameView, self).on_touch_up(touch)
-        touch.x = old_x
-        touch.y = old_y
-        if touch.grab_current is self:
-            self._touch_count -= 1
-            self._touches.remove(touch)
-
-    def get_camera_center(self):
-        '''Returns the current center point of the cameras view'''
-        cx, cy = self.camera_pos
-        size = self.size
-        camera_scale = self.camera_scale
-        sw, sh = size[0] * camera_scale *.5, size[1] * camera_scale * .5
-        return sw - cx, sh - cy
-
-    def convert_from_screen_to_world(self, pos):
-        '''Converts the coordinates of pos from screen space to camera space'''
-        #pos of touch
-        x,y = self.convert_to_rotated_space(pos, invert=True)
-        #pos of widget
-        rx, ry = self.pos
-        cx, cy = self.camera_pos
-        #rotated touch pos converted to widget space
-        wx, wy = x - rx - cx, y - ry - cy
-
-        camera_scale = self.camera_scale
-        camera_x, camera_y = wx * camera_scale, wy * camera_scale
-
-        return camera_x, camera_y
-
-
-    def look_at(self, pos):
-        '''Set the camera to be focused at pos.'''
-        camera_size = self.size
-        camera_scale = self.camera_scale
-        camera_pos = self.camera_pos
-        self.camera_pos[0] = -pos[0] + camera_size[0]*.5*camera_scale
-        self.camera_pos[1] = -pos[1] + camera_size[1]*.5*camera_scale
-
-
-    def on_touch_move(self, touch):
-        converted_pos = self.convert_from_screen_to_world(touch.pos)
-        old_x, old_y = touch.x, touch.y
-        touch.x = converted_pos[0]
-        touch.y = converted_pos[1]
-        super(GameView, self).on_touch_move(touch)
-        touch.x = old_x
-        touch.y = old_y
-        if touch.grab_current is self:
-            move_speed_multiplier = self.move_speed_multiplier
-<<<<<<< HEAD
-            if not self.focus_entity and self.do_touch_zoom:
-                if self._touch_count > 1:
-
-=======
-            if self.do_touch_zoom and self._touch_count > 1:
->>>>>>> 749537b1
-                    points = [Vector(t.x, t.y) for t in self._touches]
-                    anchor = max(
-                        points[:], key=lambda p: p.distance(touch.pos))
-                    an_index = points.index(anchor)
-                    anchor_touch = self._touches[an_index]
-                    farthest = max(points, key=anchor.distance)
-                    if farthest is not points[-1]:
-                        return
-                    old_line = Vector(*touch.ud['start_pos']) - anchor
-                    new_line = Vector(*touch.pos) - anchor
-                    if not old_line.length() or not new_line.length():   # div by zero
-                        return
-
-                    new_scale = (old_line.length() / new_line.length()) * (
-                        touch.ud['start_scale'])
-                    if new_scale > self.scale_max:
-                        self.camera_scale = self.scale_max
-                    elif new_scale < self.scale_min:
-                        self.camera_scale = self.scale_min
-                    else:
-                        self.camera_scale = new_scale
-                    self.look_at(anchor_touch.ud['world_pos'])
-
-
-
-            if not self.focus_entity and self.do_scroll:
-                if self._touch_count == 1:
-                    camera_scale = self.camera_scale
-                    dist_x = touch.dx * camera_scale * move_speed_multiplier
-                    dist_y = touch.dy * camera_scale * move_speed_multiplier
-
-                    if self.do_scroll_lock and self.currentmap:
-                        dist_x, dist_y = self.lock_scroll(dist_x, dist_y)
-                    self.camera_pos[0] += dist_x
-                    self.camera_pos[1] += dist_y
-
-    def lock_scroll(self, float distance_x, float distance_y):
-        currentmap = self.currentmap
-        camera_size = self.size
-        pos = self.pos
-        scale = self.camera_scale
-        size = camera_size[0]*scale, camera_size[1]*scale
-        map_size = currentmap.map_size
-        margins = currentmap.margins
-        camera_pos = self.camera_pos
-<<<<<<< HEAD
-        cdef float x= pos[0]
-        cdef float y = pos[1]
-        cdef float w = size[0]
-        cdef float h = size[1]
-=======
-        cdef float xr = window_size[0] / camera_size[0]
-        cdef float xy = window_size[1] / camera_size[1]
-        cdef float x= pos[0] * scale
-        cdef float y = pos[1] * scale
->>>>>>> 749537b1
-        cdef float mw = map_size[0]
-        cdef float mh = map_size[1]
-        cdef float marg_x = margins[0]
-        cdef float marg_y = margins[1]
-        cdef float cx = camera_pos[0]
-        cdef float cy = camera_pos[1]
-<<<<<<< HEAD
-
-        if cx + distance_x > x + marg_x:
-            distance_x = x - cx + marg_x
-        elif cx + mw + distance_x <= x + w - marg_x:
-            distance_x = x + w - marg_x - cx - mw
-
-        if cy + distance_y > y + marg_y:
-            distance_y = y - cy + marg_y
-        elif cy + mh + distance_y <= y + h - marg_y:
-            distance_y = y + h - cy - mh  - marg_y
-=======
-        cdef float cw = camera_size[0] * scale
-        cdef float ch = camera_size[1] * scale
-        cdef float camera_right = cx + cw
-        cdef float camera_top = cy + ch
-        cdef float sw = cw * xr
-        cdef float sh = ch * xy
-        if mw < sw:
-            if cx + distance_x < x:
-                distance_x = x - cx
-            elif cx + distance_x + mw > x + sw:
-                distance_x = x + sw - cx - mw
-        else:
-            if cx + distance_x > x + marg_x:
-                distance_x = x - cx + marg_x
-            elif cx + mw + distance_x <= x + sw - marg_x:
-                distance_x = x + sw - marg_x - cx - mw
-
-        #desired y position is
-        if mh < sh:
-            distance_y = ch/2 - (cy + mh/2)
-        else:
-             if cy + distance_y > y + marg_y:
-                 distance_y = y - cy + marg_y 
-             elif cy + mh + distance_y <= y + sh - marg_y:
-                 distance_y = y + sh - cy - mh  - marg_y
->>>>>>> 749537b1
-
-        return distance_x, distance_y
-
-
-Factory.register('GameView', cls=GameView)
+# cython: embedsignature=True
+from gamesystem cimport GameSystem
+from kivy.properties import (StringProperty, ListProperty,
+    NumericProperty, BooleanProperty, ObjectProperty)
+from kivy.clock import Clock
+from kivy.vector import Vector
+from kivent_core.managers.system_manager cimport SystemManager
+from kivy.graphics.transformation cimport Matrix
+from kivy.graphics import RenderContext
+from kivy.factory import Factory
+from kivy.input import MotionEvent
+from libc.math cimport sin, cos
+
+
+cdef class GameView(GameSystem):
+    '''
+    GameView provides a simple camera system that will control the rendering
+    view of any other **GameSystem** that has had the **gameview** property set
+    **GameSystem** that have a **gameview** will be added to the GameView
+    canvas instead of the GameWorld canvas.
+
+    **Attributes:**
+        **do_scroll_lock** (BooleanProperty): If True the scrolling will be
+        locked to the bounds of the GameWorld's currentmap.
+
+        **camera_pos** (ListProperty): Current position of the camera
+
+        **camera_scale** (NumericProperty): Current scale of the camera. The
+        scale is equal to the amount of the game world that will be shown
+        compared to the physical size of the GameView, therefore 2x will show
+        twice as much of your gameworld, appearing 'zoomed out', while .5 will
+        show half as much of the gameworld, appearing 'zoomed in'.
+
+        **camera_rotate** (NumericProperty): Current angle in radians by which the
+        camera is rotated clockwise with respect to the world x-axis.
+        Every time this value is updated, the rotation takes place about the
+        center of the screen.
+
+        **focus_entity** (BooleanProperty): If True the camera will follow the
+        entity set in entity_to_focus
+
+        **do_scroll** (BooleanProperty): If True touches will scroll the camera
+
+        **entity_to_focus** (NumericProperty): Entity entity_id for the camera
+        to focus on if focus_entity is True.
+
+        **camera_speed_multiplier** (NumericProperty): Time it will take camera
+        to reach focused entity, Speed will be 1.0/camera_speed_multiplier
+        seconds to close the distance
+
+        **render_system_order** (ListProperty): List of **system_id** in the
+        desired order of rendering last to first. **GameSystem** with
+        **system_id** not in **render_system_order** will be inserted at
+        position 0.
+
+        **move_speed_multiplier** (NumericProperty): Multiplier to further
+        control the speed of touch dragging of camera. Example Usage:
+        Bind to the size of your gameview divided by the size of the window
+        to ensure that apparent dragging speed stays consistent.
+
+        **do_touch_zoom** (BooleanProperty): If True the camera will zoom with
+        2 finger touch interaction.
+
+        **scale_min** (NumericProperty): The minimum scale factor that will be
+        allowed when touch zoom is being used. This will be the most 'zoomed
+        in' your camera will be allowed to go. This limit do not apply
+        when manually manipulated **camera_scale**.
+
+        **scale_max** (NumericProperty): The maximum scale factor that will be
+        allowed when touch zoom is being used. This will be the most 'zoomed
+        out' your camera will be allowed to go. This limit do not apply
+        when manually manipulated **camera_scale**.
+
+    '''
+    system_id = StringProperty('default_gameview')
+    do_scroll_lock = BooleanProperty(True)
+    camera_pos = ListProperty((0, 0))
+    camera_scale = NumericProperty(1.0)
+    camera_rotate = NumericProperty(0)
+    focus_entity = BooleanProperty(False)
+    do_touch_zoom = BooleanProperty(False)
+    do_scroll = BooleanProperty(True)
+    entity_to_focus = NumericProperty(None, allownone=True)
+    updateable = BooleanProperty(True)
+    scale_min = NumericProperty(.5)
+    scale_max = NumericProperty(8.)
+    camera_speed_multiplier = NumericProperty(1.0)
+    render_system_order = ListProperty([])
+    move_speed_multiplier = NumericProperty(1.0)
+    do_components = BooleanProperty(False)
+    currentmap = ObjectProperty(None)
+
+
+    def __init__(self, **kwargs):
+        super(GameView, self).__init__(**kwargs)
+        self.matrix = Matrix()
+        self._touch_count = 0
+        self._touches = []
+        self.canvas = RenderContext()
+
+    def _rotate_point(self, point, angle):
+        cos_r, sin_r = cos(angle), sin(angle)
+        return (cos_r * point[0] + sin_r * point[1],
+                -sin_r * point[0] + cos_r * point[1])
+
+    def convert_to_rotated_space(self, point, invert=False):
+        '''Convert a point from normal to rotated space and back using the invert parameter'''
+        camera_pos = self.camera_pos
+        camera_size = self.size
+        camera_scale = self.camera_scale
+        camera_rotate = self.camera_rotate
+
+        screen_center = (camera_size[0] * camera_scale * 0.5 - camera_pos[0],
+                         camera_size[1] * camera_scale * 0.5 - camera_pos[1])
+        screen_center_rotated = self._rotate_point(screen_center, -camera_rotate)
+
+        # Translate to screen center
+        tr_sc = Matrix().translate(screen_center[0], screen_center[1], 0)
+        # Rotate around screen center
+        rot_sc = Matrix().rotate(camera_rotate, 0, 0, 1)
+        # Translate back to origi Translate back to origin
+        tr_or = Matrix().translate(-screen_center_rotated[0],
+                                   -screen_center_rotated[1],
+                                   0)
+
+        m = tr_or.multiply(rot_sc.multiply(tr_sc))
+
+        if invert:
+            m = m.inverse()
+
+        p = (point[0] * m[0] + point[1] * m[4] + m[12],
+             point[0] * m[1] + point[1] * m[5] + m[13])
+        return p
+
+    def get_camera_centered(self, map_size, camera_size, camera_scale):
+        x = max((camera_size[0]*camera_scale - map_size[0])/2., 0.)
+        y = max((camera_size[1]*camera_scale - map_size[1])/2., 0.)
+        return (x, y)
+
+    def update_render_state(self):
+        '''
+        Used internally by gameview to update the projection matrix to properly
+        reflect the settings for camera_size, camera_pos, and the pos and size
+        of gameview.'''
+
+        # Camera left-bottom pos
+        px, py = self.camera_pos
+        camera_scale = self.camera_scale
+        size = self.window_size
+        # Camera size
+        sx, sy = size[0] * camera_scale/2, size[1] * camera_scale/2
+
+        # Camera center
+        cx = -px + sx
+        cy = -py + sy
+
+        tm = Matrix().translate(-cx, -cy, 0) # Bring frame to origin
+        rm = Matrix().rotate(self.camera_rotate, 0, 0, 1) # Rotate around z
+        proj = rm.multiply(tm)
+        proj = Matrix().view_clip(-sx, sx, -sy, sy, 0., 100, 0).multiply(proj)
+
+        self.canvas['projection_mat'] = proj
+
+    def add_widget(self, widget):
+        gameworld = self.gameworld
+        cdef str system_id
+        cdef SystemManager system_manager = gameworld.system_manager
+        if isinstance(widget, GameSystem):
+            render_system_order = self.render_system_order
+            system_id = widget.system_id
+            if system_id in render_system_order:
+                index=render_system_order.index(system_id)
+            else:
+                index=0
+            super(GameView, self).add_widget(widget, index=index)
+            system_index = system_manager.system_index
+            if widget.system_id not in system_index:
+                Clock.schedule_once(lambda dt: gameworld.add_system(widget))
+        else:
+            super(GameView, self).add_widget(widget)
+
+
+    def remove_widget(self, widget):
+        if isinstance(widget, GameSystem):
+            widget.on_remove_system()
+        super(GameView, self).remove_widget(widget)
+
+
+    def on_entity_to_focus(self, instance, value):
+        if value ==  None:
+            self.focus_entity = False
+        else:
+            self.focus_entity = True
+
+    def update(self, dt):
+        cdef int entity_to_focus
+        cdef float dist_x
+        cdef float dist_y
+        cdef object entity
+        cdef float camera_speed_multiplier
+        gameworld = self.gameworld
+        if self.focus_entity \
+            and not (self.do_touch_zoom and self._touch_count > 1): #'pause' focus on entity while scaling with touch
+            entity_to_focus = self.entity_to_focus
+            entity = gameworld.entities[entity_to_focus]
+            position_data = entity.position
+            camera_pos = self.camera_pos
+            camera_speed_multiplier = self.camera_speed_multiplier
+            camera_size = self.size
+            camera_scale = self.camera_scale
+            size = camera_size[0] * camera_scale, camera_size[1] * camera_scale
+
+            screen_center = (size[0]*0.5, size[1]*0.5)
+            # screen_center = self._rotate_point(screen_center, -self.camera_rotate)
+
+            dist_x = -camera_pos[0] - position_data.x + screen_center[0]
+            dist_y = -camera_pos[1] - position_data.y + screen_center[1]
+
+            if self.do_scroll_lock:
+               dist_x, dist_y = self.lock_scroll(dist_x, dist_y)
+
+            # dist_x, dist_y = self.convert_to_rotated_space((dist_x, dist_y))
+            self.camera_pos[0] += dist_x*camera_speed_multiplier*dt
+            self.camera_pos[1] += dist_y*camera_speed_multiplier*dt
+        self.update_render_state()
+
+    def on_size(self, instance, value):
+        if self.do_scroll_lock and self.currentmap:
+            dist_x, dist_y = self.lock_scroll(0, 0)
+            self.camera_pos[0] += dist_x
+            self.camera_pos[1] += dist_y
+        self.update_render_state()
+
+    def on_touch_down(self, touch):
+        converted_pos = self.convert_from_screen_to_world(touch.pos)
+        old_x, old_y = touch.x, touch.y
+        touch.x = converted_pos[0]
+        touch.y = converted_pos[1]
+        if super(GameView, self).on_touch_down(touch):
+            return True
+        else:
+            touch.x = old_x
+            touch.y = old_y
+            if self.collide_point(*touch.pos):
+                touch.grab(self)
+                self._touch_count += 1
+                self._touches.append(touch)
+                camera_pos = self.camera_pos
+                size = self.size
+                touch.ud['world_pos'] = self.get_camera_center()
+                touch.ud['start_pos'] = touch.pos
+                touch.ud['start_scale'] = self.camera_scale
+                return True
+            else:
+                return False
+
+    def on_touch_up(self, touch):
+        converted_pos = self.convert_from_screen_to_world(touch.pos)
+        old_x, old_y = touch.x, touch.y
+        touch.x = converted_pos[0]
+        touch.y = converted_pos[1]
+        super(GameView, self).on_touch_up(touch)
+        touch.x = old_x
+        touch.y = old_y
+        if touch.grab_current is self:
+            self._touch_count -= 1
+            self._touches.remove(touch)
+
+    def get_camera_center(self):
+        '''Returns the current center point of the cameras view'''
+        cx, cy = self.camera_pos
+        size = self.size
+        camera_scale = self.camera_scale
+        sw, sh = size[0] * camera_scale *.5, size[1] * camera_scale * .5
+        return sw - cx, sh - cy
+
+    def convert_from_screen_to_world(self, pos):
+        '''Converts the coordinates of pos from screen space to camera space'''
+        #pos of touch
+        x,y = self.convert_to_rotated_space(pos, invert=True)
+        #pos of widget
+        rx, ry = self.pos
+        cx, cy = self.camera_pos
+        #rotated touch pos converted to widget space
+        wx, wy = x - rx - cx, y - ry - cy
+
+        camera_scale = self.camera_scale
+        camera_x, camera_y = wx * camera_scale, wy * camera_scale
+
+        return camera_x, camera_y
+
+
+    def look_at(self, pos):
+        '''Set the camera to be focused at pos.'''
+        camera_size = self.size
+        camera_scale = self.camera_scale
+        camera_pos = self.camera_pos
+        self.camera_pos[0] = -pos[0] + camera_size[0]*.5*camera_scale
+        self.camera_pos[1] = -pos[1] + camera_size[1]*.5*camera_scale
+
+
+    def on_touch_move(self, touch):
+        converted_pos = self.convert_from_screen_to_world(touch.pos)
+        old_x, old_y = touch.x, touch.y
+        touch.x = converted_pos[0]
+        touch.y = converted_pos[1]
+        super(GameView, self).on_touch_move(touch)
+        touch.x = old_x
+        touch.y = old_y
+        if touch.grab_current is self:
+            move_speed_multiplier = self.move_speed_multiplier
+            if self.do_touch_zoom and self._touch_count > 1:
+                    points = [Vector(t.x, t.y) for t in self._touches]
+                    anchor = max(
+                        points[:], key=lambda p: p.distance(touch.pos))
+                    an_index = points.index(anchor)
+                    anchor_touch = self._touches[an_index]
+                    farthest = max(points, key=anchor.distance)
+                    if farthest is not points[-1]:
+                        return
+                    old_line = Vector(*touch.ud['start_pos']) - anchor
+                    new_line = Vector(*touch.pos) - anchor
+                    if not old_line.length() or not new_line.length():   # div by zero
+                        return
+
+                    new_scale = (old_line.length() / new_line.length()) * (
+                        touch.ud['start_scale'])
+                    if new_scale > self.scale_max:
+                        self.camera_scale = self.scale_max
+                    elif new_scale < self.scale_min:
+                        self.camera_scale = self.scale_min
+                    else:
+                        self.camera_scale = new_scale
+                    self.look_at(anchor_touch.ud['world_pos'])
+
+
+
+            if not self.focus_entity and self.do_scroll:
+                if self._touch_count == 1:
+                    camera_scale = self.camera_scale
+                    dist_x = touch.dx * camera_scale * move_speed_multiplier
+                    dist_y = touch.dy * camera_scale * move_speed_multiplier
+
+                    if self.do_scroll_lock and self.currentmap:
+                        dist_x, dist_y = self.lock_scroll(dist_x, dist_y)
+                    self.camera_pos[0] += dist_x
+                    self.camera_pos[1] += dist_y
+
+    def lock_scroll(self, float distance_x, float distance_y):
+        currentmap = self.currentmap
+        camera_size = self.size
+        pos = self.pos
+        scale = self.camera_scale
+        size = camera_size[0]*scale, camera_size[1]*scale
+        map_size = currentmap.map_size
+        margins = currentmap.margins
+        camera_pos = self.camera_pos
+        cdef float xr = window_size[0] / camera_size[0]
+        cdef float xy = window_size[1] / camera_size[1]
+        cdef float x= pos[0] * scale
+        cdef float y = pos[1] * scale
+        cdef float mw = map_size[0]
+        cdef float mh = map_size[1]
+        cdef float marg_x = margins[0]
+        cdef float marg_y = margins[1]
+        cdef float cx = camera_pos[0]
+        cdef float cy = camera_pos[1]
+        cdef float cw = camera_size[0] * scale
+        cdef float ch = camera_size[1] * scale
+        cdef float camera_right = cx + cw
+        cdef float camera_top = cy + ch
+        cdef float sw = cw * xr
+        cdef float sh = ch * xy
+        if mw < sw:
+            if cx + distance_x < x:
+                distance_x = x - cx
+            elif cx + distance_x + mw > x + sw:
+                distance_x = x + sw - cx - mw
+        else:
+            if cx + distance_x > x + marg_x:
+                distance_x = x - cx + marg_x
+            elif cx + mw + distance_x <= x + sw - marg_x:
+                distance_x = x + sw - marg_x - cx - mw
+
+        #desired y position is
+        if mh < sh:
+            distance_y = ch/2 - (cy + mh/2)
+        else:
+             if cy + distance_y > y + marg_y:
+                 distance_y = y - cy + marg_y 
+             elif cy + mh + distance_y <= y + sh - marg_y:
+                 distance_y = y + sh - cy - mh  - marg_y
+
+        return distance_x, distance_y
+
+
+Factory.register('GameView', cls=GameView)