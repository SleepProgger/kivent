# cython: profile=True
# cython: embedsignature=True
from cymunk.cymunk cimport (
    GearJoint, PivotJoint, Vec2d, cpVect, cpv,
    cpFloat, cpBool, cpvunrotate, cpvrotate, cpvdot, cpvsub, cpvnear,
<<<<<<< HEAD
    cpBody, cpvmult, cpvlerp, Space, cpvforangle, cpvadd, cpvlength,
    cpvnormalize,
    )
from kivy.properties import (
    ListProperty, NumericProperty, BooleanProperty,
    StringProperty, ObjectProperty
    )
from kivent_cymunk.physics cimport (
    PhysicsComponent, PhysicsStruct, CymunkPhysics
    )
from kivent_core.systems.staticmemgamesystem cimport (
    StaticMemGameSystem, MemComponent
    )
=======
    cpBody, cpvmult, cpvlerp, Space)
from kivy.properties import (ListProperty, NumericProperty, BooleanProperty,
    StringProperty, ObjectProperty)
from kivent_cymunk.physics cimport PhysicsComponent
from kivent_core.systems.staticmemgamesystem cimport (StaticMemGameSystem,
    MemComponent)
>>>>>>> 517c870f
from kivent_core.memory_handlers.block cimport MemoryBlock
from kivent_core.memory_handlers.zone cimport MemoryZone
from kivent_core.memory_handlers.indexing cimport IndexedMemoryZone
from kivent_core.systems.position_systems cimport (PositionComponent2D,
    PositionStruct2D)
from kivent_core.systems.rotate_systems cimport RotateComponent2D
cimport cython
from kivent_core.entity cimport Entity
from kivy.factory import Factory
from libc.math cimport atan2, pow as cpow
from math import radians
from random import uniform
from kivent_core.managers.system_manager cimport SystemManager


cdef class CymunkTouchComponent(MemComponent):
    '''
    The CymunkTouchComponent keeps track of a PivotJoint and a Body that has
    not been added to the cymunk Space in order to control physics objects
    actually added to the world. The PivotJoint is bound to the **touch_body**
    of this component and the Body of the touched Entity.


    **Attributes:**
        **entity_id** (unsigned int): The entity_id this component is currently
        associated with. Will be <unsigned int>-1 if the component is
        unattached.

        **touch_body** (Body): This is a rogue body (unattached to the space)
        that influences another Body through a cymunk.constraint interaction.

        **pivot** (PivotJoint): The constraint that acts on this body and the
        one it is attached to.

        **max_force** (float): Maximum force the joint can exert on the
        attached body.

        **error_bias** (float): The rate at which the joint is corrected.

    '''

    def __cinit__(self, MemoryBlock memory_block, unsigned int index,
            unsigned int offset):
        self._touch_body = None
        self._pivot = None

    property entity_id:
        def __get__(self):
            cdef CymunkTouchStruct* data = <CymunkTouchStruct*>self.pointer
            return data.entity_id

    property max_force:
        def __get__(self):
            return self._pivot.max_force
        def __set__(self, float force):
            self._pivot.max_force = force

    property error_bias:
        def __get__(self):
            return self._pivot.error_bias
        def __set__(self, float error_bias):
            self._pivot.error_bias = error_bias

    property touch_body:
        def __get__(self):
            return self._touch_body
        def __set__(self, Body body):
            self._touch_body = body

    property pivot:
        def __get__(self):
            return self._pivot
        def __set__(self, PivotJoint pivot):
            self._pivot = pivot

cdef class CymunkTouchSystem(StaticMemGameSystem):
    '''
    Processing Depends On: PositionSystem2D, CymunkTouchSystem

    The CymunkTouchSystem provides a way to interact with the entities in a
    CymunkPhysics GameSystem, either through touches or mouse clicks. Touched
    entities will be 'dragged'. This system will generate new entities when
    receiving an on_touch_down event that collides with an entity in the
    space of the CymunkPhysics GameSystem with system_id: **physics_system**.

    The entities will be generated in zone **zone_to_use** so make sure to set
    this up appropriately. This zone should not need more than 100 entities
    unless you are planning on receiving very many simultaneous touches.

    This system will be dependent on its own component and a
    PositionComponent2D (default system_id: 'position') for processing.

    **Attributes:**
        **physics_system** (StringProperty): Name (system_id) of the physics
        system to use with this system. Defaults to 'cymunk_physics'.

        **touch_radius** (NumericProperty): Size of the touch query to see
        which entities we are touching. Defaults to 20.

        **max_force** (NumericProperty): Maximum force the PivotJoint will be
        able to exert. Defaults to 2500000.

        **max_bias** (NumericProperty): The rate at which the joints for
        touch entities will be corrected. Defaults to 10000.

        **ignore_groups** (ListProperty): List of collision_type (int) to
        ignore when performing the collision query in on_touch_down. Defaults
        to [].

        **zone_to_use** (StringProperty): Name of the zone to create entities
        in. Defaults to 'touch'.

    '''
    system_id = StringProperty('cymunk_touch')
    physics_system = StringProperty('cymunk_physics')
    updateable = BooleanProperty(True)
    touch_radius = NumericProperty(20.)
    max_force = NumericProperty(2500000.)
    max_bias = NumericProperty(10000.)
    ignore_groups = ListProperty([])
    processor = BooleanProperty(True)
    type_size = NumericProperty(sizeof(CymunkTouchStruct))
    component_type = ObjectProperty(CymunkTouchComponent)
    zone_to_use = StringProperty('touch')
    system_names = ListProperty(['cymunk_touch','position'])


    def init_component(self, unsigned int component_index,
        unsigned int entity_id, str zone, dict args):
        '''
        The entities for this system are typically generated by its
        on_touch_down event. However, if you do need to create a component
        the args dict looks like:

        You will also definitely want to look over how this GameSystem
        manipulates its components in the on_touch_down, on_touch_move,
        and on_touch_up event handling.

        Args:

            component_index (unsigned int): Index of the component to be
            initialized.

            entity_id (usigned int): Identity of the entity we will be
            adding this component to.

            zone (str): Name of the zone this entities memory will use.

            args (dict): Contains the arguments for creating the PivotJoint.
            Described below.

        Args dict looks like:

        .. code-block:: python

            args = {
                'touch_pos': (float, float),
                #Tuple of the position this touch is occuring at

                'touched_ent': (unsigned int),
                #The id of the entity that was touched.

                'max_bias': float,
                #The error correction rate for this connection

                'max_force': float,
                #The maximum amount of force this joint can generate.
                }

        '''
        cdef MemoryZone memory_zone = self.imz_components.memory_zone
        cdef CymunkTouchComponent py_component = self.components[
            component_index]
        cdef CymunkTouchStruct* component = <CymunkTouchStruct*>(
            memory_zone.get_pointer(component_index))
        component.entity_id = entity_id
        gameworld = self.gameworld
        cdef SystemManager system_manager = gameworld.system_manager
        cdef str physics_id = self.physics_system
        cdef object physics_system = system_manager[physics_id]
        cdef Body touch_body = Body(None, None)
        cdef IndexedMemoryZone entities = gameworld.entities
        cdef tuple touch_pos = args['touch_pos']
        cdef unsigned int touched_ent = args['touched_ent']
        touched_entity = entities[touched_ent]
        cdef PhysicsComponent physics_data = getattr(
            touched_entity, physics_id)
        cdef Body body = physics_data.body
        cdef cpVect body_local = body.world_to_local(touch_pos)
        cdef tuple body_pos = (body_local.x, body_local.y)
        cdef PivotJoint pivot = PivotJoint(touch_body, body, (0., 0.),
            body_pos)
        touch_body._body.p = cpv(touch_pos[0], touch_pos[1])
        pivot.max_bias = args['max_bias']
        pivot.error_bias = cpow(1.0 - 0.15, 60.0)
        pivot.max_force = args['max_force']
        cdef Space space = physics_system.space
        py_component._touch_body = touch_body
        py_component._pivot = pivot
        space.add(pivot)
        component.touch_body = touch_body._body
        component.pivot = pivot._pivotjoint
        return self.entity_components.add_entity(entity_id, zone)

    def clear_component(self, unsigned int component_index):
        '''
        Clears the component at **component_index**. We must set the
        pointers in the C struct to empty and the references in the
        CymunkTouchComponent to None.

        Args:

            component_index (unsigned int): Component to remove.

        '''
        cdef MemoryZone memory_zone = self.imz_components.memory_zone
        cdef CymunkTouchStruct* pointer = <CymunkTouchStruct*>(
            memory_zone.get_pointer(component_index))
        pointer.entity_id = -1
        pointer.touch_body = NULL
        pointer.pivot = NULL
        cdef CymunkTouchComponent py_component = self.components[
            component_index]
        py_component._pivot = None
        py_component._touch_body = None

    def remove_component(self, unsigned int component_index):
        '''
        Before we clear the component we perform some cleanup on the
        physics objects, removing the _pivot PivotJoint from our Space. We
        also remove our entity from the **entity_components** aggregator at
        this time.

        Args:

            component_index (unsigned int): Component to remove.

        '''
        cdef CymunkTouchComponent component = self.components[component_index]
        self.entity_components.remove_entity(component.entity_id)
        gameworld = self.gameworld
        cdef str physics_id = self.physics_system
        cdef SystemManager system_manager = gameworld.system_manager
        physics_system = system_manager[physics_id]
        cdef Space space = physics_system.space
        space.remove(component._pivot)
        super(CymunkTouchSystem, self).remove_component(component_index)

    def on_touch_down(self, touch):
        '''
        The touch down handling for the CymunkTouchSystem queries the
        CymunkPhysics GameSystem with system_id: **physics_system** to see
        if any touches occur withtin a square of x +- **touch_radius**, y +-
        **touch_radius**.

        If we do collide with an entity, we will take the first one and
        bind a new rogue body (unattached from the physics Space) together
        with the touched entity's physics Body by creating a PivotJoint.
        The new entity representing the PivotJoint will be created in zone:
        **zone_to_use**.

        '''
        cdef object gameworld = self.gameworld
        cdef SystemManager system_manager = gameworld.system_manager
        cdef object physics_system = system_manager[self.physics_system]
        cdef float tx = touch.x
        cdef float ty = touch.y
        cdef str system_id = self.system_id
        cdef float max_force = self.max_force
        cdef float max_bias = self.max_bias
        cdef float radius = self.touch_radius
        cdef list touch_box = [tx-radius, ty-radius, tx+radius, ty+radius]
        cdef list touched_ids = physics_system.query_bb(touch_box,
            ignore_groups=self.ignore_groups)
        if len(touched_ids) > 0:
            entity_id = touched_ids[0]
            creation_dict = {system_id:
                {'touched_ent': entity_id, 'touch_pos': (tx, ty),
                'max_force': max_force, 'max_bias':max_bias},
                'position': (tx, ty)}
            touch_ent = gameworld.init_entity(creation_dict, ['position',
                system_id], zone=self.zone_to_use)
            touch.ud['ent_id'] = touch_ent
            touch.ud['touched_ent_id'] = entity_id
            return True
        else:
            return False

    def on_touch_move(self, touch):
        '''
        The touch move handling keeps track of the touch entity generated in
        on_touch_down, updating its position to the new position of the touch.
        '''

        cdef object gameworld
        cdef SystemManager system_manager
        cdef object gameview
        cdef IndexedMemoryZone entities
        cdef tuple camera_pos
        cdef tuple touch_pos = (touch.x, touch.y)
        cdef float camera_scale
        cdef tuple converted_pos
        cdef unsigned int entity_id
        cdef object entity
        cdef PositionComponent2D pos_comp
        if 'ent_id' in touch.ud:
            gameworld = self.gameworld
            system_manager = gameworld.system_manager
            entities = gameworld.entities
            entity_id = touch.ud['ent_id']
            entity = entities[entity_id]
            pos_comp = entity.position
            pos_comp.pos = touch_pos

    def on_touch_up(self, touch):
        '''
        On touch up, if we have previously set the ud['ent_id'] in
        on_touch_down we will remove this entity from the GameWorld as the
        touch is now over.
        '''
        if 'ent_id' in touch.ud:
            self.gameworld.remove_entity(touch.ud['ent_id'])

    def update(self, float dt):
        gameworld = self.gameworld
        cdef CymunkTouchStruct* system_component
        cdef PositionStruct2D* pos_comp
        cdef cpBody* body
        cdef cpVect p_position
        cdef cpVect body_pos
        cdef cpVect new_vel
        cdef cpVect new_point
        cdef void** component_data = <void**>(
            self.entity_components.memory_block.data)
        cdef unsigned int component_count = self.entity_components.count
        cdef unsigned int count = self.entity_components.memory_block.count
        cdef unsigned int i, real_index

        for i in range(count):
            real_index = i*component_count
            if component_data[real_index] == NULL:
                continue
            pos_comp = <PositionStruct2D*>component_data[real_index+1]
            system_component = <CymunkTouchStruct*>component_data[real_index]
            body = system_component.touch_body
            body_pos = body.p
            new_point = cpvlerp(body_pos, cpv(pos_comp.x, pos_comp.y), .25)
            new_vel = cpvmult(cpvsub(new_point, body_pos),  60.)
            body.v = new_vel
            body.p = new_point


cdef class SteeringComponent:

    def __cinit__(self, MemoryBlock memory_block, unsigned int index,
            unsigned int offset):
        self._pivot = None
        self._steering_body = None
        self._gear = None

    property entity_id:
        def __get__(self):
            cdef SteeringStruct* data = <SteeringStruct*>self.pointer
            return data.entity_id

    property steering_body:
        def __get__(self):
            return self._steering_body
        def __set__(self, Body body):
            self._steering_body = body

    property pivot:
        def __get__(self):
            return self._pivot
        def __set__(self, PivotJoint pivot):
            self._pivot = pivot

    property gear:
        def __get__(self):
            return self._gear
        def __set__(self, GearJoint gear):
            self._gear = gear

    property target:
        def __get__(self):
            cdef SteeringStruct* data = <SteeringStruct*>self.pointer
            return (data.target[0], data.target[1])
        def __set__(self, tuple target):
            cdef SteeringStruct* data = <SteeringStruct*>self.pointer
            data.target[0] = target[0]
            data.target[1] = target[1]

    property turn_speed:
        def __get__(self):
            return self._gear.max_bias
        def __set__(self, float turn_speed):
            self._gear.max_bias = turn_speed

    property active:
        def __get__(self):
            cdef SteeringStruct* data = <SteeringStruct*>self.pointer
            return data.active
        def __set__(self, bool new):
            cdef SteeringStruct* data = <SteeringStruct*>self.pointer
            data.active = new

    property speed:
        def __get__(self):
            cdef SteeringStruct* data = <SteeringStruct*>self.pointer
            return data.speed
        def __set__(self, float speed):
            cdef SteeringStruct* data = <SteeringStruct*>self.pointer
            data.speed = speed

    property stability:
        def __get__(self):
            return self._gear.max_force
        def __set__(self, float stability):
            self._gear.max_force = stability

    property max_force:
        def __get__(self):
            return self._pivot.max_force
        def __set__(self, float force):
            self._pivot.max_force = force

    property do_movement:
        def __get__(self):
            cdef SteeringStruct* data = <SteeringStruct*>self.pointer
            return data.do_movement
        def __set__(self, bool new):
            cdef SteeringStruct* data = <SteeringStruct*>self.pointer
            data.do_movement = new


cdef class SteeringSystem(StaticMemGameSystem):
    physics_system = StringProperty('cymunk_physics')
    system_id = StringProperty('steering')
    updateable = BooleanProperty(True)
    system_names = ListProperty(['steering','cymunk_physics'])
    processor = BooleanProperty(True)
    type_size = NumericProperty(sizeof(SteeringStruct))
    component_type = ObjectProperty(SteeringComponent)

    def init_component(self, unsigned int component_index, 
        unsigned int entity_id, str zone, dict args):

        cdef MemoryZone memory_zone = self.imz_components.memory_zone
        cdef SteeringComponent py_component = self.components[
            component_index]
        cdef SteeringStruct* component = <SteeringStruct*>(
            memory_zone.get_pointer(component_index))
        component.entity_id = entity_id
        gameworld = self.gameworld
        cdef SystemManager system_manager = gameworld.system_manager
        cdef str physics_id = self.physics_system
        cdef CymunkPhysics physics_system = system_manager[physics_id]
        cdef Body steering_body = Body(None, None)
        cdef IndexedMemoryZone entities = gameworld.entities
        cdef Entity entity = gameworld.entities[entity_id]
        cdef PhysicsComponent physics_data = getattr(entity, physics_id)
        cdef Body body = physics_data.body
        cdef PivotJoint pivot = PivotJoint(steering_body, body, (0, 0), (0, 0))
        cdef GearJoint gear = GearJoint(steering_body, body, 0.0, 1.0)
        gear.error_bias = args.get('gear_error_bias', 0.0)
        pivot.max_bias = args.get('pivot_max_bias', 0.0)
        pivot.error_bias = args.get('pivot_error_Bias', 0.0)
        gear.max_bias = args.get('turn_speed', 90.0)
        gear.max_force = args.get('stability', 360.0)
        pivot.max_force = args.get('max_force', 1000.0)
        cdef Space space = physics_system.space
        space.add(pivot)
        space.add(gear)
        component.gear = gear._gearjoint
        component.pivot = pivot._pivotjoint
        component.steering_body = steering_body._body
        component.do_movement = args.get('do_movement', 1)
        target = args.get('target', (0., 0.))
        component.target[0] = target[0]
        component.target[1] = target[1]
        component.speed = args.get('speed', 250.)
        component.arrived_radius = args.get('arrived_radius', 50.)
        py_component._steering_body = steering_body
        py_component._pivot = pivot
        py_component._gear = gear
        return self.entity_components.add_entity(entity_id, zone)

    def clear_component(self, unsigned int component_index):
        '''
        Clears the component at **component_index**. We must set the 
        pointers in the C struct to empty and the references in the 
        CymunkTouchComponent to None.

        Args:

            component_index (unsigned int): Component to remove.

        '''
        cdef MemoryZone memory_zone = self.imz_components.memory_zone
        cdef SteeringStruct* pointer = <SteeringStruct*>(
            memory_zone.get_pointer(component_index))
        cdef SteeringComponent py_component = self.components[
            component_index]
        pointer.entity_id = -1
        pointer.steering_body = NULL
        pointer.pivot = NULL
        pointer.gear = NULL
        pointer.target[0] = 0.
        pointer.target[1] = 0.
        pointer.do_movement = 0
        py_component._pivot = None
        py_component._steering_body = None
        py_component._gear = None

    def remove_component(self, unsigned int component_index):
        gameworld = self.gameworld
        cdef SteeringComponent py_component = self.components[
            component_index]
        cdef str physics_id = self.physics_system
        cdef CymunkPhysics physics_system = gameworld.system_manager[physics_id]
        cdef Space space = physics_system.space
        space.remove(py_component._pivot)
        space.remove(py_component._gear)
        self.entity_components.remove_entity(py_component.entity_id)
        super(SteeringSystem, self).remove_component(component_index)
        
    def update(self, dt):
        gameworld = self.gameworld
        cdef SteeringStruct* steering_component 
        cdef PhysicsStruct* physics_component
        cdef cpBody *body, *steering_body
        cdef void** component_data = <void**>(
            self.entity_components.memory_block.data)
        cdef unsigned int component_count = self.entity_components.count
        cdef unsigned int count = self.entity_components.memory_block.count
        cdef unsigned int i, real_index
        cdef cpVect target, body_pos, move_delta, v1, unrot, velocity_rot
        cdef float turn
        for i in range(count):
            real_index = i*component_count
            if component_data[real_index] == NULL:
                continue
            steering_component = <SteeringStruct*>component_data[real_index]
            physics_component = <PhysicsStruct*>component_data[real_index+1]
            if steering_component.active:
                body = physics_component.body
                steering_body = steering_component.steering_body

                target = cpv(
                    steering_component.target[0], steering_component.target[1]
                    )
                body_pos = body.p
                move_delta = cpvsub(target, body_pos)
                v1 = body.rot
                unrot = cpvunrotate(v1, move_delta)
                turn = atan2(unrot.y, unrot.x)
                steering_body.a = body.a - turn
                if not steering_component.do_movement:
                    steering_body.v = cpv(0., 0.)
                    continue
                if cpvnear(target, body_pos, steering_component.arrived_radius):
                    velocity_rot = cpv(0., 0.)
                    steering_component.active = False
                elif (turn <= -1.3 or turn >= 1.3):
                    velocity_rot = cpv(0., 0.)
                else:
                    velocity_rot = cpvrotate(
                        v1, cpv(steering_component.speed, 0.0)
                        )  
                steering_body.v = velocity_rot


cdef class SteeringAIComponent: 

    property entity_id:
        def __get__(self):
            cdef SteeringAIStruct* data = <SteeringAIStruct*>self.pointer
            return data.entity_id

    property target_id:
        def __get__(self):
            cdef SteeringAIStruct* data = <SteeringAIStruct*>self.pointer
            return data.target_id

        def __set__(self, unsigned int value):
            cdef SteeringAIStruct* data = <SteeringAIStruct*>self.pointer
            data.target_id = value

    property desired_angle:
        def __get__(self):
            cdef SteeringAIStruct* data = <SteeringAIStruct*>self.pointer
            return data.desired_angle

        def __set__(self, float value):
            cdef SteeringAIStruct* data = <SteeringAIStruct*>self.pointer
            data.desired_angle = value

    property desired_distance:
        def __get__(self):
            cdef SteeringAIStruct* data = <SteeringAIStruct*>self.pointer
            return data.desired_distance

        def __set__(self, float value):
            cdef SteeringAIStruct* data = <SteeringAIStruct*>self.pointer
            data.desired_distance = value

    property angle_variance:
        def __get__(self):
            cdef SteeringAIStruct* data = <SteeringAIStruct*>self.pointer
            return data.angle_variance

        def __set__(self, float value):
            cdef SteeringAIStruct* data = <SteeringAIStruct*>self.pointer
            data.angle_variance = value

    property distance_variance:
        def __get__(self):
            cdef SteeringAIStruct* data = <SteeringAIStruct*>self.pointer
            return data.distance_variance

        def __set__(self, float value):
            cdef SteeringAIStruct* data = <SteeringAIStruct*>self.pointer
            data.distance_variance = value

    property base_distance:
        def __get__(self):
            cdef SteeringAIStruct* data = <SteeringAIStruct*>self.pointer
            return data.base_distance

        def __set__(self, float value):
            cdef SteeringAIStruct* data = <SteeringAIStruct*>self.pointer
            data.base_distance = value

    property base_angle:
        def __get__(self):
            cdef SteeringAIStruct* data = <SteeringAIStruct*>self.pointer
            return data.base_angle

        def __set__(self, float value):
            cdef SteeringAIStruct* data = <SteeringAIStruct*>self.pointer
            data.base_angle = value

    property current_time:
        def __get__(self):
            cdef SteeringAIStruct* data = <SteeringAIStruct*>self.pointer
            return data.current_time

        def __set__(self, float value):
            cdef SteeringAIStruct* data = <SteeringAIStruct*>self.pointer
            data.current_time = value

    property recalculate_time:
        def __get__(self):
            cdef SteeringAIStruct* data = <SteeringAIStruct*>self.pointer
            return data.recalculate_time

        def __set__(self, float value):
            cdef SteeringAIStruct* data = <SteeringAIStruct*>self.pointer
            data.recalculate_time = value

    property query_radius:
        def __get__(self):
            cdef SteeringAIStruct* data = <SteeringAIStruct*>self.pointer
            return data.query_radius

        def __set__(self, float value):
            cdef SteeringAIStruct* data = <SteeringAIStruct*>self.pointer
            data.query_radius = value

cdef class SteeringAISystem(StaticMemGameSystem):
    system_id = StringProperty("steering_ai")
    updateable = BooleanProperty(True)
    system_names = ListProperty(['steering_ai', 'steering', 'cymunk_physics'])
    processor = BooleanProperty(True)
    type_size = NumericProperty(sizeof(SteeringAIStruct))
    component_type = ObjectProperty(SteeringAIComponent)
    physics_system = ObjectProperty(None)

    def init_component(self, unsigned int component_index, 
                       unsigned int entity_id, str zone, dict args):
        cdef MemoryZone memory_zone = self.imz_components.memory_zone
        cdef SteeringAIStruct* component = <SteeringAIStruct*>(
            memory_zone.get_pointer(component_index))
        component.entity_id = entity_id
        component.target_id = args.get('target', -1)
        component.desired_angle = args.get('desired_angle', radians(180.))
        component.desired_distance = args.get('desired_distance', 250.)
        component.angle_variance = args.get('angle_variance', radians(45.))
        component.distance_variance = args.get('distance_variance', 75.)
        component.base_distance = args.get('base_distance', 250.)
        component.base_angle = args.get('base_angle', radians(0.))
        component.current_time = 0.
        component.query_radius = args.get('query_radius', 150.)
        component.recalculate_time = args.get('recalculate_time', 30.)

<<<<<<< HEAD
        return self.entity_components.add_entity(entity_id, zone)

    cdef cpVect calculate_avoid_vector(self, list obstacles,
                                       PhysicsStruct* entity_physics,
                                       SteeringAIStruct* entity_ai):
        cdef cpVect avoid_vec
        cdef int ob_count = 0
        cdef unsigned int obstacle_id
        cdef IndexedMemoryZone entities = self.gameworld.entities
        cdef unsigned int entity_id = entity_physics.entity_id
        cdef Entity obstacle
        cdef float scale_factor, dist
        cdef PhysicsComponent obstacle_physics
        cdef PhysicsStruct* obst_pointer
        cdef cpVect avoidance_sum = cpVect(0., 0.)
        cdef cpBody *entity_body, *obst_body
        for obstacle_id in obstacles:
            if obstacle_id != entity_id:
                obstacle = entities[obstacle_id]
                obstacle_physics = obstacle.cymunk_physics
                obst_pointer = <PhysicsStruct*>obstacle_physics.pointer
                obst_body = obst_pointer.body
                entity_body = entity_physics.body
                dist = cpvlength(
                    cpvsub(entity_body.p, obst_body.p))
                scale_factor = (
                    (entity_ai.query_radius-dist)/entity_ai.query_radius)
                scale_factor *= (obst_body.m / entity_body.m)
                avoid_vec = cpvmult(
                    cpvnormalize(
                        cpvsub(obst_body.p, entity_body.p)
                        ),
                    scale_factor
                    )
                avoidance_sum = cpvadd(avoidance_sum, avoid_vec)
                ob_count += 1
        if ob_count > 0:
            avoidance_sum = cpvmult(avoidance_sum, 1./ob_count)
        return avoidance_sum

    def update(self, dt):
        gameworld = self.gameworld
        cdef IndexedMemoryZone entities = gameworld.entities
        cdef SteeringStruct* steering_component 
        cdef PhysicsStruct* physics_component
        cdef cpBody *body, *steering_body, *target_body
        cdef void** component_data = <void**>(
            self.entity_components.memory_block.data)
        cdef unsigned int component_count = self.entity_components.count
        cdef unsigned int count = self.entity_components.memory_block.count
        cdef unsigned int i, real_index
        cdef Entity target_entity, current_entity
        cdef PositionComponent2D target_position
        cdef PhysicsComponent target_physics
        cdef CymunkPhysics physics_system = self.physics_system
        cdef cpVect target_pos, unit_vector, actual_target, body_pos, avoid_vec
        cdef list touch_box, touched_ids
        cdef float radius
        cdef float distance_between
        for i in range(count):
            real_index = i*component_count
            if component_data[real_index] == NULL:
                continue
            ai_component = <SteeringAIStruct*>component_data[real_index]
            steering_component = <SteeringStruct*>component_data[real_index+1]
            physics_component = <PhysicsStruct*>component_data[real_index+2]
            current_entity = entities[ai_component.entity_id]
            body_pos = physics_component.body.p
            ai_component.current_time += dt
            if ai_component.current_time >= ai_component.recalculate_time:
                ai_component.current_time = 0.
                ai_component.desired_angle = uniform(
                    ai_component.base_angle - ai_component.angle_variance,
                    ai_component.base_angle + ai_component.angle_variance
                    )
                ai_component.desired_distance = uniform(
                    ai_component.base_distance - ai_component.distance_variance,
                    ai_component.base_distance + ai_component.distance_variance
                    )
            if ai_component.target_id != -1:
                target_entity = entities[ai_component.target_id]
                if not hasattr(target_entity, 'position'):
                    continue
                target_physics = target_entity.cymunk_physics
                target_body = target_physics._body._body
                target_pos = target_body.p
                unit_vector = cpvforangle(
                    ai_component.desired_angle +target_body.a)
                distance_between = cpvlength(cpvsub(target_pos, body_pos))
                actual_target = cpvadd(
                    cpvmult(
                        unit_vector, ai_component.desired_distance),
                        cpvadd(target_pos, 
                               cpvmult(target_body.v,
                               distance_between / steering_component.speed))
                    )
                radius = ai_component.query_radius
                touch_box = [
                    body_pos.x-radius, body_pos.y-radius,
                    body_pos.x+radius, body_pos.y+radius
                    ]
                touched_ids = physics_system.query_bb(touch_box)
                avoid_vec = cpvmult(
                    self.calculate_avoid_vector(
                        touched_ids, physics_component, ai_component),
                    steering_component.speed
                    )
                actual_target = cpvadd(actual_target, avoid_vec)
                steering_component.target[0] = actual_target.x
                steering_component.target[1] = actual_target.y
                desired_distance = ai_component.desired_distance
                distance_variance = ai_component.distance_variance
                if desired_distance - distance_variance <= distance_between \
                   <= desired_distance + distance_variance:
                    actual_target = target_body.p
                    #If we are near the goal, stop moving and just turn.
                    steering_component.do_movement = False
                else:

                    steering_component.do_movement = True
                steering_component.active = True

            else:
                steering_component.do_movement = False
                steering_component.active = False



    def clear_component(self, unsigned int component_index):
        '''
        Clears the component at **component_index**. We must set the 
        pointers in the C struct to empty and the references in the 
        CymunkTouchComponent to None.

        Args:

            component_index (unsigned int): Component to remove.

        '''
        cdef MemoryZone memory_zone = self.imz_components.memory_zone
        cdef SteeringAIStruct* component = <SteeringAIStruct*>(
            memory_zone.get_pointer(component_index))
        component.entity_id = -1
        component.target_id = -1
        component.desired_angle = 0.
        component.desired_distance = 0.
        component.angle_variance = 0.
        component.distance_variance = 0.
        component.base_distance = 0.
        component.base_angle = 0.
        component.current_time = 0.
        component.recalculate_time = 0.
        component.query_radius = 100.


    def remove_component(self, unsigned int component_index):
        cdef SteeringAIComponent py_component = self.components[
            component_index]
        self.entity_components.remove_entity(py_component.entity_id)
        super(SteeringAISystem, self).remove_component(component_index)
        


Factory.register('CymunkTouchSystem', cls=CymunkTouchSystem)
Factory.register('SteeringSystem', cls=SteeringSystem)
Factory.register('SteeringAISystem', cls=SteeringAISystem)
=======
# class SteeringSystem(GameSystem):
#     physics_system = StringProperty(None)
#     updateable = BooleanProperty(True)

#     def generate_component(self, dict args):
#         cdef Body body = args['body']
#         cdef PivotJoint pivot = args['pivot']
#         cdef GearJoint gear = args['gear']
#         cdef float speed = args['speed']
#         new_component = SteeringComponent.__new__(SteeringComponent,
#             body, pivot, gear, speed)
#         return new_component

#     def create_component(self, object entity, dict args):
#         cdef object gameworld = self.gameworld
#         cdef dict systems = gameworld.systems
#         cdef str physics_id = self.physics_system
#         cdef object physics_system = systems[physics_id]
#         cdef Body steering_body = Body(None, None)
#         cdef PhysicsComponent physics_data = getattr(entity, physics_id)
#         cdef Body body = physics_data.body
#         cdef PivotJoint pivot = PivotJoint(steering_body, body, (0, 0), (0, 0))
#         cdef GearJoint gear = GearJoint(steering_body, body, 0.0, 1.0)
#         gear.error_bias = 0.
#         pivot.max_bias = 0.0
#         pivot.error_bias = 0.
#         gear.max_bias = args['turn_speed']
#         gear.max_force = args['stability']
#         pivot.max_force = args['max_force']
#         cdef Space space = physics_system.space
#         space.add(pivot)
#         space.add(gear)
#         new_args = {'body': steering_body, 'pivot': pivot, 'gear': gear,
#             'speed': args['speed']}
#         super(SteeringSystem, self).create_component(entity, new_args)

#     def remove_entity(self, int entity_id):
#         cdef str system_id = self.system_id
#         cdef object gameworld = self.gameworld
#         cdef list entities = gameworld.entities
#         cdef object entity = entities[entity_id]
#         cdef SteeringComponent steering_data = getattr(entity, system_id)
#         cdef str physics_id = self.physics_system
#         cdef object physics_system = gameworld.systems[physics_id]
#         cdef Space space = physics_system.space
#         space.remove(steering_data._gear)
#         space.remove(steering_data._pivot)
#         super(SteeringSystem, self).remove_entity(entity_id)

#     def update(self, dt):
#         cdef list entity_ids = self.entity_ids
#         cdef object gameworld = self.gameworld
#         cdef list entities = gameworld.entities
#         cdef int entity_id
#         cdef str system_id = self.system_id
#         cdef str physics_id = self.physics_system
#         cdef SteeringComponent steering_data
#         cdef PhysicsComponent physics_data
#         cdef Body body
#         cdef Body steering_body
#         cdef float angle
#         cdef cpVect v1
#         cdef cpVect target
#         cdef tuple target_pos
#         cdef cpVect move_delta
#         cdef float turn
#         cdef tuple velocity_rot
#         cdef float speed
#         cdef cpVect unrot
#         cdef float x, y
#         cdef bool solve

#         for entity_id in entity_ids:
#             entity = entities[entity_id]
#             steering_data = getattr(entity, system_id)
#             physics_data = getattr(entity, physics_id)
#             if steering_data._active:
#                 body = physics_data._body
#                 target_pos = steering_data._target
#                 steering_body = steering_data._steering_body
#                 try:
#                     x, y = target_pos
#                 except:
#                     steering_body.velocity = (0., 0.)
#                     continue
#                 target = cpv(x, y)
#                 body_pos = body._body.p
#                 v1 = body._body.rot
#                 angle = body.angle
#                 speed = steering_data._speed
#                 move_delta = cpvsub(target, body_pos)
#                 unrot = cpvunrotate(v1, move_delta)
#                 turn = atan2(unrot.y, unrot.x)
#                 steering_body.angle = angle - turn
#                 if cpvnear(target, body_pos, 75.0):
#                     velocity_rot = (0., 0.)
#                 elif turn <= -1.3 or turn >= 1.3:
#                     velocity_rot = (0., 0.)
#                 else:
#                     new_vec = cpvrotate(v1, cpv(speed, 0.0))
#                     velocity_rot = (new_vec.x, new_vec.y)
#                 steering_body.velocity = velocity_rot
>>>>>>> 517c870f
<|MERGE_RESOLUTION|>--- conflicted
+++ resolved
@@ -3,7 +3,6 @@
 from cymunk.cymunk cimport (
     GearJoint, PivotJoint, Vec2d, cpVect, cpv,
     cpFloat, cpBool, cpvunrotate, cpvrotate, cpvdot, cpvsub, cpvnear,
-<<<<<<< HEAD
     cpBody, cpvmult, cpvlerp, Space, cpvforangle, cpvadd, cpvlength,
     cpvnormalize,
     )
@@ -17,14 +16,6 @@
 from kivent_core.systems.staticmemgamesystem cimport (
     StaticMemGameSystem, MemComponent
     )
-=======
-    cpBody, cpvmult, cpvlerp, Space)
-from kivy.properties import (ListProperty, NumericProperty, BooleanProperty,
-    StringProperty, ObjectProperty)
-from kivent_cymunk.physics cimport PhysicsComponent
-from kivent_core.systems.staticmemgamesystem cimport (StaticMemGameSystem,
-    MemComponent)
->>>>>>> 517c870f
 from kivent_core.memory_handlers.block cimport MemoryBlock
 from kivent_core.memory_handlers.zone cimport MemoryZone
 from kivent_core.memory_handlers.indexing cimport IndexedMemoryZone
@@ -719,8 +710,6 @@
         component.current_time = 0.
         component.query_radius = args.get('query_radius', 150.)
         component.recalculate_time = args.get('recalculate_time', 30.)
-
-<<<<<<< HEAD
         return self.entity_components.add_entity(entity_id, zone)
 
     cdef cpVect calculate_avoid_vector(self, list obstacles,
@@ -886,108 +875,4 @@
 
 Factory.register('CymunkTouchSystem', cls=CymunkTouchSystem)
 Factory.register('SteeringSystem', cls=SteeringSystem)
-Factory.register('SteeringAISystem', cls=SteeringAISystem)
-=======
-# class SteeringSystem(GameSystem):
-#     physics_system = StringProperty(None)
-#     updateable = BooleanProperty(True)
-
-#     def generate_component(self, dict args):
-#         cdef Body body = args['body']
-#         cdef PivotJoint pivot = args['pivot']
-#         cdef GearJoint gear = args['gear']
-#         cdef float speed = args['speed']
-#         new_component = SteeringComponent.__new__(SteeringComponent,
-#             body, pivot, gear, speed)
-#         return new_component
-
-#     def create_component(self, object entity, dict args):
-#         cdef object gameworld = self.gameworld
-#         cdef dict systems = gameworld.systems
-#         cdef str physics_id = self.physics_system
-#         cdef object physics_system = systems[physics_id]
-#         cdef Body steering_body = Body(None, None)
-#         cdef PhysicsComponent physics_data = getattr(entity, physics_id)
-#         cdef Body body = physics_data.body
-#         cdef PivotJoint pivot = PivotJoint(steering_body, body, (0, 0), (0, 0))
-#         cdef GearJoint gear = GearJoint(steering_body, body, 0.0, 1.0)
-#         gear.error_bias = 0.
-#         pivot.max_bias = 0.0
-#         pivot.error_bias = 0.
-#         gear.max_bias = args['turn_speed']
-#         gear.max_force = args['stability']
-#         pivot.max_force = args['max_force']
-#         cdef Space space = physics_system.space
-#         space.add(pivot)
-#         space.add(gear)
-#         new_args = {'body': steering_body, 'pivot': pivot, 'gear': gear,
-#             'speed': args['speed']}
-#         super(SteeringSystem, self).create_component(entity, new_args)
-
-#     def remove_entity(self, int entity_id):
-#         cdef str system_id = self.system_id
-#         cdef object gameworld = self.gameworld
-#         cdef list entities = gameworld.entities
-#         cdef object entity = entities[entity_id]
-#         cdef SteeringComponent steering_data = getattr(entity, system_id)
-#         cdef str physics_id = self.physics_system
-#         cdef object physics_system = gameworld.systems[physics_id]
-#         cdef Space space = physics_system.space
-#         space.remove(steering_data._gear)
-#         space.remove(steering_data._pivot)
-#         super(SteeringSystem, self).remove_entity(entity_id)
-
-#     def update(self, dt):
-#         cdef list entity_ids = self.entity_ids
-#         cdef object gameworld = self.gameworld
-#         cdef list entities = gameworld.entities
-#         cdef int entity_id
-#         cdef str system_id = self.system_id
-#         cdef str physics_id = self.physics_system
-#         cdef SteeringComponent steering_data
-#         cdef PhysicsComponent physics_data
-#         cdef Body body
-#         cdef Body steering_body
-#         cdef float angle
-#         cdef cpVect v1
-#         cdef cpVect target
-#         cdef tuple target_pos
-#         cdef cpVect move_delta
-#         cdef float turn
-#         cdef tuple velocity_rot
-#         cdef float speed
-#         cdef cpVect unrot
-#         cdef float x, y
-#         cdef bool solve
-
-#         for entity_id in entity_ids:
-#             entity = entities[entity_id]
-#             steering_data = getattr(entity, system_id)
-#             physics_data = getattr(entity, physics_id)
-#             if steering_data._active:
-#                 body = physics_data._body
-#                 target_pos = steering_data._target
-#                 steering_body = steering_data._steering_body
-#                 try:
-#                     x, y = target_pos
-#                 except:
-#                     steering_body.velocity = (0., 0.)
-#                     continue
-#                 target = cpv(x, y)
-#                 body_pos = body._body.p
-#                 v1 = body._body.rot
-#                 angle = body.angle
-#                 speed = steering_data._speed
-#                 move_delta = cpvsub(target, body_pos)
-#                 unrot = cpvunrotate(v1, move_delta)
-#                 turn = atan2(unrot.y, unrot.x)
-#                 steering_body.angle = angle - turn
-#                 if cpvnear(target, body_pos, 75.0):
-#                     velocity_rot = (0., 0.)
-#                 elif turn <= -1.3 or turn >= 1.3:
-#                     velocity_rot = (0., 0.)
-#                 else:
-#                     new_vec = cpvrotate(v1, cpv(speed, 0.0))
-#                     velocity_rot = (new_vec.x, new_vec.y)
-#                 steering_body.velocity = velocity_rot
->>>>>>> 517c870f
+Factory.register('SteeringAISystem', cls=SteeringAISystem)