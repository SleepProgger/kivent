--- conflicted
+++ resolved
@@ -17,7 +17,6 @@
 cdef class CymunkTouchSystem(StaticMemGameSystem):
     pass
 
-<<<<<<< HEAD
 ctypedef struct SteeringStruct:
     unsigned int entity_id
     cpBody* steering_body
@@ -30,9 +29,6 @@
     bint do_movement
 
 cdef class SteeringComponent(MemComponent):
-=======
-cdef class SteeringComponent:
->>>>>>> 517c870f
     cdef Body _steering_body
     cdef PivotJoint _pivot
     cdef GearJoint _gear
