# cython: profile=True
# cython: embedsignature=True
from kivy.properties import (StringProperty, ListProperty, ObjectProperty,
BooleanProperty, NumericProperty)
import cymunk
from kivent_core.systems.position_systems cimport (PositionStruct2D,
    PositionSystem2D)
from kivent_core.systems.rotate_systems cimport RotateStruct2D, RotateSystem2D
from kivent_core.entity cimport Entity
from cymunk.cymunk cimport (Space, BB, Body, Shape, Circle, BoxShape,
    Vec2d, Poly, Segment, cpBody, cpVect)
from libc.math cimport M_PI_2
cimport cython
from kivy.factory import Factory
from kivent_core.systems.staticmemgamesystem cimport (StaticMemGameSystem,
    MemComponent)
from kivent_core.memory_handlers.membuffer cimport Buffer
from kivent_core.memory_handlers.block cimport MemoryBlock
from kivent_core.memory_handlers.zone cimport MemoryZone
from kivent_core.memory_handlers.indexing cimport IndexedMemoryZone
from kivent_core.managers.system_manager cimport SystemManager


cdef class PhysicsComponent(MemComponent):
    '''
    The PhysicsComponent mainly exposes the ability to retrieve cymunk
<<<<<<< HEAD
    objects. You will want to review the documentation for the various parts of
    cymunk (and `Chipmunk2D's documentation <https://chipmunk-physics.net/>`_)
    to properly use this system.
=======
    objects you will want to review the documentation for the various parts of
    cymunk (and Chipmunk2D's documentation) to properly use this system.
>>>>>>> 517c870f


    **Attributes:**
        **entity_id** (unsigned int): The entity_id this component is currently
        associated with. Will be <unsigned int>-1 if the component is
        unattached.

<<<<<<< HEAD
        **body** (Body): returns the `cymunk.Body` for your physics component.
=======
        **body** (Body): returns the cymunk.Body for your physics component.
>>>>>>> 517c870f
        Only set this if you are handling the adding and removal of your
        physics body from the cymunk.Space yourself.

        **unit_vector** (tuple): Returns the current unit_vector describing
        the heading of your physics body. Does not support setting only
        getting.

        **shapes** (list): Returns a list of the shapes attached to the body.
        Be careful when setting to appropriately handle the shapes being
        added or removed from the **body**.


        **shape_type** (str): The type of shape this components **body**
        was initialized with. Only set if you have been modifying your **body**
        manually and you know what you're doing.
    '''

    def __cinit__(self, MemoryBlock memory_block, unsigned int index,
            unsigned int offset):
        self._body = None
        self._shapes = []
        self._shape_type = 'None'

    property entity_id:
        def __get__(self):
            cdef PhysicsStruct* data = <PhysicsStruct*>self.pointer
            return data.entity_id

    property body:
        def __get__(self):
            return self._body
        def __set__(self, Body value):
            self._body = value

    property unit_vector:
        def __get__(self):
            return self._body.rotation_vector

    property shapes:
        def __get__(self):
            return self._shapes
        def __set__(self, list value):
            self._shapes = value

    property shape_type:
        def __get__(self):
            return self._shape_type
        def __set__(self, str value):
            self._shape_type = value


cdef class CymunkPhysics(StaticMemGameSystem):
<<<<<<< HEAD
    '''Processing Depends On: :class:`~kivent_core.systems.position_systems.PositionSystem2D`,
    :class:`~kivent_core.systems.rotate_systems.RotateSystem2D`,
    :class:`~kivent_cymunk.physics.CymunkPhysics`

    CymunkPhysics is a **GameSystem** that interacts with the
    Cymunk Port of the `Chipmunk2d Physics Engine
    <https://chipmunk-physics.net/>`_.  Check the `docs for Chipmunk2d
    <https://chipmunk-physics.net/documentation.php>`_ to get an
    overview of how to work with Cymunk.

    This GameSystem is dependent on the
    :class:`~kivent_core.systems.position_systems.PositionComponent2D`
    and :class:`~kivent_core.systems.rotate_systems.RotateComponent2D`
    in addition to its own component. It will write out the position
    and rotation of the `cymunk.Body` associated with your entity every
    frame to these components.
=======
    '''
    Processing Depends On: PositionSystem2D, RotateSystem2D, CymunkPhysics

    CymunkPhysics is a GameSystem that interacts with the Cymunk Port of
    the Chipmunk2d Physics Engine. Check the docs for Chipmunk2d to get an
    overview of how to work with Cymunk. https://chipmunk-physics.net/

    This GameSystem is dependent on the PositionComponent2D and
    RotateComponent2d in addition to its own component. It will write out
    the position and rotation of the cymunk.Body associated with your entity
    every frame to these components.
>>>>>>> 517c870f

    **Attributes:**
        **space** (ObjectProperty): The Cymunk Space the physics system is
        using

        **gravity** (ListProperty): The (x, y) gravity vector for the space.

        **iterations** (NumericProperty): Number of solving iterations
        for the Space

        **sleep_time_threshold** (NumericProperty): How long a Body is
        inactive in order to be slept in the space

<<<<<<< HEAD
        **collision_slop** (NumericProperty): Collision_slop for the Space;
        i.e. how much collisions can overlap.

        **damping** (NumericProperty): Damping for the Space. This is sort of
        like a global kind of friction. All velocities will be reduced to
        ``damping*initial_velocity`` every update tick.
=======
        **collision_slop** (NumericProperty): Collision_slop for the Space
        (how much collisions can overlap)

        **damping** (NumericProperty): Damping for the Space, this is sort of
        like a global kind of friction, all velocities will be reduced to
        damping*initial_velocity every update tick.
>>>>>>> 517c870f

    '''
    system_id = StringProperty('cymunk_physics')
    gravity = ListProperty((0, 0))
    updateable = BooleanProperty(True)
    iterations = NumericProperty(2)
    sleep_time_threshold = NumericProperty(5.0)
    collision_slop = NumericProperty(.25)
    damping = NumericProperty(1.0)
    type_size = NumericProperty(sizeof(PhysicsStruct))
    component_type = ObjectProperty(PhysicsComponent)
    processor = BooleanProperty(True)
    ignore_groups = ListProperty([])
    system_names = ListProperty(['cymunk_physics','position', 'rotate'])

    property space:
        def __get__(self):
            return self.space


    def __init__(self, **kwargs):

        super(CymunkPhysics, self).__init__(**kwargs)
        self.bb_query_result = []
        self.segment_query_result = []
        self.init_physics()
<<<<<<< HEAD
        self.collision_type_count = 0
        self.collision_type_index = {}

    def register_collision_type(self, str type_name):
        count = self.collision_type_count
        self.collision_type_index[type_name] = count
        self.collision_type_count += 1
        return count

    def add_collision_handler(self, type_a, type_b, begin_func=None,
=======

    def add_collision_handler(self, int type_a, int type_b, begin_func=None,
>>>>>>> 517c870f
        pre_solve_func=None, post_solve_func=None, separate_func=None):
        '''
        Args:
            type_a (int): the collision_type for the first Shape in the
            collision

            type_b (int): the collision_type for the second Shape in the
            collision

        Kwargs:

            begin_func (function): called (once) when collision between 2 shapes first begins

            pre_solve_func (function): called before every solve of the physics
            space where a collision persists

            post_solve_func (function): called after every solve of the physics
            space where a collision persists

<<<<<<< HEAD
            separate_func (function): called (once) when collision between 2 shapes
            finally ends
=======
            separate_func (function): called when collision between 2 shapes
            ends
>>>>>>> 517c870f


        Function to add collision handlers for collisions between
        pairs of collision_type. Collision functions
        for begin_func and pre_solve_func should return True if you want
        the collision to be solved, and False if you want the collisions
        to be ignored

        Functions should accept args: space, arbiter
        You can then retrieve the ``entity_id``'s of the colliding shapes with:

        .. code-block:: python

            first_id = arbiter.shapes[0].body.data
            second_id = arbiter.shapes[1].body.data

        '''
        if isinstance(type_a, str):
            type_a = self.collision_type_index[type_a]
        if isinstance(type_b, str):
            type_b = self.collision_type_index[type_b]
        cdef Space space = self.space
<<<<<<< HEAD
        space.add_collision_handler(
            type_a, type_b,
            begin_func, pre_solve_func,
            post_solve_func, separate_func
            )
=======
        space.add_collision_handler(type_a, type_b,
            begin_func, pre_solve_func,
            post_solve_func, separate_func)
>>>>>>> 517c870f

    def on_gravity(self, instance, value):
        '''Event handler that sets the gravity of **space**.'''
        self.space.gravity = value

    def on_damping(self, instance, value):
        '''Event handler that sets the damping of **space**.'''
        self.space.damping = value

    def init_physics(self):
        '''Internal function that handles initalizing the Cymunk Space'''
        self.space = space = Space()
        space.iterations = self.iterations
        space.gravity = self.gravity
        space.damping = self.damping
        space.sleep_time_threshold = self.sleep_time_threshold

        space.collision_slop = self.collision_slop
        space.register_bb_query_func(self._bb_query_func)
        space.register_segment_query_func(self._segment_query_func)

    def _bb_query_func(self, Shape shape):
        '''Internal callback used as part of a bounding box query, will be
        used as part of **query_bb**. It is registered as part of
        **init_physics**.'''
        ignore_groups = self.ignore_groups
        if not shape.collision_type in ignore_groups:
            self.bb_query_result.append(shape.body.data)

    def _segment_query_func(self, object shape, float t, dict n):
        '''Internal callback used as part of a segment query, will be used as
        part of **query_segment**. It is registered as part of
        **init_phyiscs**.
        '''
        self.segment_query_result.append((shape.body.data, t, n))

    def query_segment(self, vect_start, vect_end):
        '''
        Args:
            vect_start (tuple): (x1, y1) start point of segment.

            vect_end (tuple): (x2, y2) end point of segment.

        Queries collisions between (x1, y1) and (x2, y2)'''
        self.segment_query_result = []
        self.space.space_segment_query(vect_start, vect_end)
        return self.segment_query_result

    def query_bb(self, list box_to_query, ignore_groups=[]):
        '''
        Args:
            box_to_query (list): should be a list of [x, y, x+w, y+h] where
            x, y is the bottom left hand corner of the box, and w, h is
            the width and height of the box.

        Kwargs:
            ignore_groups (list): list of collision_types to ignore during
            this query.

        Queries collisions inside a box.
        '''
        cdef Space space = self.space
        self.ignore_groups = ignore_groups
        bb = BB(
            box_to_query[0], box_to_query[1], box_to_query[2], box_to_query[3])
        self.bb_query_result = []
        space.space_bb_query(bb)
        return self.bb_query_result


    cdef unsigned int _init_component(self, unsigned int component_index,
        unsigned int entity_id, cpBody* body, str zone_name) except -1:
        cdef MemoryZone memory_zone = self.imz_components.memory_zone
        cdef PhysicsStruct* component = <PhysicsStruct*>(
            memory_zone.get_pointer(component_index))
        component.entity_id = entity_id
        component.body = body
        return self.entity_components.add_entity(entity_id, zone_name)

    cdef int _clear_component(self, unsigned int component_index) except 0:
        cdef MemoryZone memory_zone = self.imz_components.memory_zone
        cdef PhysicsStruct* pointer = <PhysicsStruct*>memory_zone.get_pointer(
            component_index)
        pointer.entity_id = -1
        pointer.body = NULL
        return 1

    def init_component(self, unsigned int component_index,
        unsigned int entity_id, str zone_name, dict args):
        '''
        Args:

            args (dict): dict containing the kwargs required in order to
            initialize a Cymunk Body with one or more Shape attached. Shape
            types supported are 'box', 'circle', 'poly', and 'segment'.

        The args dict looks like:

        .. code-block:: python

            args = {
                'entity_id': id,
                'main_shape': string_shape_name,
                'velocity': (x, y),
<<<<<<< HEAD
                'vel_limit': float,
                'position': (x, y),
                'angle': radians,
                'angular_velocity': radians,
                'ang_vel_limit': float,
                'mass': float,
                'col_shapes': [col_shape_dicts],
                'moment': float
                }

        moment (if not specified) will be computed from component shapes

=======
                'position': (x, y),
                'angle': radians,
                'angular_velocity': radians,
                'mass': float,
                'col_shapes': [col_shape_dicts]
                }

>>>>>>> 517c870f
        The col_shape_dicts look like:

        .. code-block:: python

            col_shape_dict = {
                'shape_type': string_shape_name,
                'elasticity': float,
                'collision_type': int,
                'shape_info': shape_specific_dict
                }

        shape_info dicts looke like this, depending on their shape:

        .. code-block:: python

            box = {
                'width': float,
                'height': float,
                'mass': float
                }

            circle = {
                'inner_radius': float,
                'outer_radius': float,
                'mass': float,
                'offset': (float, float)
                }

            poly = {
                'mass': float,
                'vertices': list,
                'offset': (float, float)}

            segment = {
                'mass': float,
                'a': (float, float),
                'b': (float, float),
                'radius': float (beveling radius for segment),
                }

            If you want a solid circle set inner_radius to 0.

        '''
        cdef unsigned int index = component_index
        cdef PhysicsComponent component = self.components[index]
        cdef dict shape = args['col_shapes'][0]
        cdef list cshapes = args['col_shapes']
        cdef float moment
        cdef Body body
        cdef Space space
        cdef list shapes
        cdef Shape new_shape
        space = self.space
<<<<<<< HEAD

        if 'moment' in args.keys():
            moment = args['moment']
        else:
            moment = 0
            for a_shape in cshapes:
                shape_info = a_shape['shape_info']
                if a_shape['shape_type'] == 'circle':
                    moment += cymunk.moment_for_circle(
                        shape_info['mass'],
                        shape_info['inner_radius'],
                        shape_info['outer_radius'],
                        shape_info['offset'])
                elif a_shape['shape_type'] == 'box':
                    moment += cymunk.moment_for_box(
                        shape_info['mass'],
                        shape_info['width'],
                        shape_info['height'])
                elif a_shape['shape_type'] == 'poly':
                    moment += cymunk.moment_for_poly(
                        shape_info['mass'],
                        shape_info['vertices'],
                        shape_info['offset'])
                elif a_shape['shape_type'] == 'segment':
                    moment += cymunk.moment_for_segment(
                        shape_info['mass'],
                        shape_info['a'],
                        shape_info['b'])
                else:
                    print 'error: shape ', a_shape['shape_type'], 'not supported'
=======
        moment = 0
        for a_shape in cshapes:
            shape_info = a_shape['shape_info']
            if a_shape['shape_type'] == 'circle':
                moment += cymunk.moment_for_circle(
                    shape_info['mass'],
                    shape_info['inner_radius'],
                    shape_info['outer_radius'],
                    shape_info['offset'])
            elif a_shape['shape_type'] == 'box':
                moment += cymunk.moment_for_box(
                    shape_info['mass'],
                    shape_info['width'],
                    shape_info['height'])
            elif a_shape['shape_type'] == 'poly':
                moment += cymunk.moment_for_poly(
                    shape_info['mass'],
                    shape_info['vertices'],
                    shape_info['offset'])
            elif a_shape['shape_type'] == 'segment':
                moment += cymunk.moment_for_segment(
                    shape_info['mass'],
                    shape_info['a'],
                    shape_info['b'])
            else:
                print 'error: shape ', a_shape['shape_type'], 'not supported'
>>>>>>> 517c870f
        if args['mass'] == 0:
            body = Body(None, None)
        else:
            body = Body(args['mass'], moment)
            body.velocity = args['velocity']
            body.angular_velocity = args['angular_velocity']
            if 'vel_limit' in args:
                body.velocity_limit = args['vel_limit']
            if 'ang_vel_limit' in args:
                body.angular_velocity_limit = args['ang_vel_limit']
        body.data = entity_id
        body.angle = args['angle']
        body.position = args['position']
        if args['mass'] != 0:
            space.add(body)
        shapes = []
        for shape in args['col_shapes']:
            shape_info = shape['shape_info']
            if shape['shape_type'] == 'circle':
                new_shape = Circle(body, shape_info['outer_radius'],
                    shape_info['offset'])
            elif shape['shape_type'] == 'box':
                new_shape = BoxShape(body, shape_info['width'],
                    shape_info['height'])
            elif shape['shape_type'] == 'poly':
                new_shape = Poly(body, shape_info['vertices'],
                    offset=shape_info['offset'])
            elif shape['shape_type'] == 'segment':
                new_shape = Segment(body, shape_info['a'], shape_info['b'],
                    shape_info['radius'])
            else:
                print 'shape not created'
            new_shape.friction = shape['friction']
            new_shape.elasticity = shape['elasticity']
            new_shape.collision_type = shape['collision_type']
            if 'group' in shape:
                new_shape.group = shape['group']
            shapes.append(new_shape)
            space.add(new_shape)
            space.reindex_shape(new_shape)

        shape_type = args['col_shapes'][0]['shape_type']
        component._body = body
        component._shapes = shapes
        component._shape_type = shape_type
        self._init_component(index, entity_id, body._body, zone_name)

    def clear_component(self, unsigned int component_index):
        cdef PhysicsComponent component = self.components[component_index]
        component._body = None
        component._shapes = []
        component._shape_type = 'None'
        self._clear_component(component_index)

    def create_component(self, unsigned int entity_id, str zone_name, args):
        component_index = super(CymunkPhysics, self).create_component(
            entity_id, zone_name, args)
        gameworld = self.gameworld
        cdef RotateSystem2D rotate_system
        cdef PositionSystem2D position_system
        cdef IndexedMemoryZone entities = gameworld.entities
        cdef SystemManager system_manager = gameworld.system_manager
        rotate_system = system_manager['rotate']
        position_system = system_manager['position']
        cdef unsigned int rotate_index = system_manager.get_system_index(
            'rotate')
        cdef unsigned int pos_index = system_manager.get_system_index(
            'position')
        cdef unsigned int phys_index = system_manager.get_system_index(
            self.system_id)
        cdef MemoryZone entity_memory = entities.memory_zone
        cdef MemoryZone pos_memory = position_system.imz_components.memory_zone
        cdef MemoryZone rot_memory = rotate_system.imz_components.memory_zone
        cdef MemoryZone physics_memory = self.imz_components.memory_zone
        cdef unsigned int* entity = <unsigned int*>(
            entity_memory.get_pointer(entity_id))
        cdef unsigned int pos_comp_index = entity[pos_index+1]
        cdef unsigned int rot_comp_index = entity[rotate_index+1]
        cdef unsigned int physics_comp_index = entity[phys_index+1]
        cdef PositionStruct2D* pos_comp = (
            <PositionStruct2D*>pos_memory.get_pointer(pos_comp_index))
        cdef RotateStruct2D* rot_comp = (
            <RotateStruct2D*>rot_memory.get_pointer(rot_comp_index))
        cdef PhysicsStruct* physics_comp = <PhysicsStruct*>(
            physics_memory.get_pointer(component_index))
        cdef cpBody* body = physics_comp.body
        rot_comp.r = body.a
        cdef cpVect p_position = body.p
        pos_comp.x = p_position.x
        pos_comp.y = p_position.y
        return component_index

    def remove_component(self, unsigned int component_index):
        cdef Space space = self.space
        cdef PhysicsComponent component = self.components[component_index]
        cdef Shape shape
        cdef Body body = component._body
        for shape in component._shapes:
            space.remove(shape)
        if not body.is_static:
            space.remove(body)
        self.entity_components.remove_entity(component.entity_id)
        super(CymunkPhysics, self).remove_component(component_index)

    def update(self, dt):
        '''Handles update of the cymunk space and updates the component data
        for position and rotate components. '''

        self.space.step(dt)

        cdef void** component_data = <void**>(
            self.entity_components.memory_block.data)
        cdef unsigned int component_count = self.entity_components.count
        cdef unsigned int count = self.entity_components.memory_block.count
        cdef unsigned int i, real_index
        cdef PositionStruct2D* pos_comp
        cdef RotateStruct2D* rot_comp
        cdef PhysicsStruct* physics_comp
        cdef cpBody* body
        cdef cpVect p_position

        for i in range(count):
            real_index = i*component_count
            if component_data[real_index] == NULL:
                continue
            physics_comp = <PhysicsStruct*>component_data[real_index]
            pos_comp = <PositionStruct2D*>component_data[real_index+1]
            rot_comp = <RotateStruct2D*>component_data[real_index+2]
            body = physics_comp.body
            rot_comp.r = body.a
            p_position = body.p
            pos_comp.x = p_position.x
            pos_comp.y = p_position.y



Factory.register('CymunkPhysics', cls=CymunkPhysics)<|MERGE_RESOLUTION|>--- conflicted
+++ resolved
@@ -24,26 +24,16 @@
 cdef class PhysicsComponent(MemComponent):
     '''
     The PhysicsComponent mainly exposes the ability to retrieve cymunk
-<<<<<<< HEAD
     objects. You will want to review the documentation for the various parts of
     cymunk (and `Chipmunk2D's documentation <https://chipmunk-physics.net/>`_)
     to properly use this system.
-=======
-    objects you will want to review the documentation for the various parts of
-    cymunk (and Chipmunk2D's documentation) to properly use this system.
->>>>>>> 517c870f
-
 
     **Attributes:**
         **entity_id** (unsigned int): The entity_id this component is currently
         associated with. Will be <unsigned int>-1 if the component is
         unattached.
 
-<<<<<<< HEAD
         **body** (Body): returns the `cymunk.Body` for your physics component.
-=======
-        **body** (Body): returns the cymunk.Body for your physics component.
->>>>>>> 517c870f
         Only set this if you are handling the adding and removal of your
         physics body from the cymunk.Space yourself.
 
@@ -96,8 +86,9 @@
 
 
 cdef class CymunkPhysics(StaticMemGameSystem):
-<<<<<<< HEAD
-    '''Processing Depends On: :class:`~kivent_core.systems.position_systems.PositionSystem2D`,
+    '''
+    Processing Depends On: 
+    :class:`~kivent_core.systems.position_systems.PositionSystem2D`,
     :class:`~kivent_core.systems.rotate_systems.RotateSystem2D`,
     :class:`~kivent_cymunk.physics.CymunkPhysics`
 
@@ -113,19 +104,7 @@
     in addition to its own component. It will write out the position
     and rotation of the `cymunk.Body` associated with your entity every
     frame to these components.
-=======
-    '''
-    Processing Depends On: PositionSystem2D, RotateSystem2D, CymunkPhysics
-
-    CymunkPhysics is a GameSystem that interacts with the Cymunk Port of
-    the Chipmunk2d Physics Engine. Check the docs for Chipmunk2d to get an
-    overview of how to work with Cymunk. https://chipmunk-physics.net/
-
-    This GameSystem is dependent on the PositionComponent2D and
-    RotateComponent2d in addition to its own component. It will write out
-    the position and rotation of the cymunk.Body associated with your entity
-    every frame to these components.
->>>>>>> 517c870f
+
 
     **Attributes:**
         **space** (ObjectProperty): The Cymunk Space the physics system is
@@ -139,21 +118,12 @@
         **sleep_time_threshold** (NumericProperty): How long a Body is
         inactive in order to be slept in the space
 
-<<<<<<< HEAD
         **collision_slop** (NumericProperty): Collision_slop for the Space;
         i.e. how much collisions can overlap.
 
         **damping** (NumericProperty): Damping for the Space. This is sort of
         like a global kind of friction. All velocities will be reduced to
         ``damping*initial_velocity`` every update tick.
-=======
-        **collision_slop** (NumericProperty): Collision_slop for the Space
-        (how much collisions can overlap)
-
-        **damping** (NumericProperty): Damping for the Space, this is sort of
-        like a global kind of friction, all velocities will be reduced to
-        damping*initial_velocity every update tick.
->>>>>>> 517c870f
 
     '''
     system_id = StringProperty('cymunk_physics')
@@ -180,7 +150,6 @@
         self.bb_query_result = []
         self.segment_query_result = []
         self.init_physics()
-<<<<<<< HEAD
         self.collision_type_count = 0
         self.collision_type_index = {}
 
@@ -190,12 +159,9 @@
         self.collision_type_count += 1
         return count
 
-    def add_collision_handler(self, type_a, type_b, begin_func=None,
-=======
-
     def add_collision_handler(self, int type_a, int type_b, begin_func=None,
->>>>>>> 517c870f
-        pre_solve_func=None, post_solve_func=None, separate_func=None):
+                              pre_solve_func=None, post_solve_func=None,
+                              separate_func=None):
         '''
         Args:
             type_a (int): the collision_type for the first Shape in the
@@ -206,7 +172,8 @@
 
         Kwargs:
 
-            begin_func (function): called (once) when collision between 2 shapes first begins
+            begin_func (function): called (once) when collision between 2 
+            shapes first begins
 
             pre_solve_func (function): called before every solve of the physics
             space where a collision persists
@@ -214,14 +181,8 @@
             post_solve_func (function): called after every solve of the physics
             space where a collision persists
 
-<<<<<<< HEAD
-            separate_func (function): called (once) when collision between 2 shapes
-            finally ends
-=======
-            separate_func (function): called when collision between 2 shapes
-            ends
->>>>>>> 517c870f
-
+            separate_func (function): called (once) when collision between 2
+            shapes ends.
 
         Function to add collision handlers for collisions between
         pairs of collision_type. Collision functions
@@ -243,17 +204,11 @@
         if isinstance(type_b, str):
             type_b = self.collision_type_index[type_b]
         cdef Space space = self.space
-<<<<<<< HEAD
         space.add_collision_handler(
             type_a, type_b,
             begin_func, pre_solve_func,
             post_solve_func, separate_func
             )
-=======
-        space.add_collision_handler(type_a, type_b,
-            begin_func, pre_solve_func,
-            post_solve_func, separate_func)
->>>>>>> 517c870f
 
     def on_gravity(self, instance, value):
         '''Event handler that sets the gravity of **space**.'''
@@ -358,7 +313,6 @@
                 'entity_id': id,
                 'main_shape': string_shape_name,
                 'velocity': (x, y),
-<<<<<<< HEAD
                 'vel_limit': float,
                 'position': (x, y),
                 'angle': radians,
@@ -371,15 +325,6 @@
 
         moment (if not specified) will be computed from component shapes
 
-=======
-                'position': (x, y),
-                'angle': radians,
-                'angular_velocity': radians,
-                'mass': float,
-                'col_shapes': [col_shape_dicts]
-                }
-
->>>>>>> 517c870f
         The col_shape_dicts look like:
 
         .. code-block:: python
@@ -433,8 +378,6 @@
         cdef list shapes
         cdef Shape new_shape
         space = self.space
-<<<<<<< HEAD
-
         if 'moment' in args.keys():
             moment = args['moment']
         else:
@@ -463,35 +406,8 @@
                         shape_info['a'],
                         shape_info['b'])
                 else:
-                    print 'error: shape ', a_shape['shape_type'], 'not supported'
-=======
-        moment = 0
-        for a_shape in cshapes:
-            shape_info = a_shape['shape_info']
-            if a_shape['shape_type'] == 'circle':
-                moment += cymunk.moment_for_circle(
-                    shape_info['mass'],
-                    shape_info['inner_radius'],
-                    shape_info['outer_radius'],
-                    shape_info['offset'])
-            elif a_shape['shape_type'] == 'box':
-                moment += cymunk.moment_for_box(
-                    shape_info['mass'],
-                    shape_info['width'],
-                    shape_info['height'])
-            elif a_shape['shape_type'] == 'poly':
-                moment += cymunk.moment_for_poly(
-                    shape_info['mass'],
-                    shape_info['vertices'],
-                    shape_info['offset'])
-            elif a_shape['shape_type'] == 'segment':
-                moment += cymunk.moment_for_segment(
-                    shape_info['mass'],
-                    shape_info['a'],
-                    shape_info['b'])
-            else:
-                print 'error: shape ', a_shape['shape_type'], 'not supported'
->>>>>>> 517c870f
+                    print('error: shape ', a_shape['shape_type'], 
+                          'not supported')
         if args['mass'] == 0:
             body = Body(None, None)
         else:
