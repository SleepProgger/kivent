--- conflicted
+++ resolved
@@ -1,8 +1,3 @@
-<<<<<<< HEAD
-from os import environ, remove
-from os.path import dirname, join, isfile
-=======
->>>>>>> 749537b1
 from distutils.core import setup
 from distutils.extension import Extension
 from os import environ, remove
@@ -24,14 +19,6 @@
 platform = sys.platform
 if platform == 'win32':
     cstdarg = '-std=gnu99'
-<<<<<<< HEAD
-    libraries = ['opengl32', 'glu32','glew32']
-else:
-    cstdarg = '-std=c99'
-    libraries = []
-
-
-=======
     libraries = ['opengl32', 'glu32', 'glew32']
 elif platform.startswith('freebsd'):
     localbase = environ.get('LOCALBASE', '/usr/local')
@@ -63,23 +50,10 @@
                        '-framework', 'OpenGL']
     libraries = []
 
->>>>>>> 749537b1
 do_clear_existing = True
 
 particles_modules = {
     'kivent_particles.particle': ['kivent_particles/particle.pyx'],
-<<<<<<< HEAD
-    'kivent_particles.emitter': ['kivent_particles/emitter.pyx',],
-    'kivent_particles.particle_formats': ['kivent_particles/particle_formats.pyx',],
-    'kivent_particles.particle_renderers': ['kivent_particles/particle_renderers.pyx',],
-}
-
-particles_modules_c = {
-    'kivent_particles.particle': ['kivent_particles/particle.c',],
-    'kivent_particles.emitter': ['kivent_particles/emitter.c',],
-    'kivent_particles.particle_formats': ['kivent_particles/particle_formats.c',],
-    'kivent_particles.particle_renderers': ['kivent_particles/particle_renderers.c',],
-=======
     'kivent_particles.emitter': ['kivent_particles/emitter.pyx', ],
     'kivent_particles.particle_formats': [
         'kivent_particles/particle_formats.pyx',
@@ -98,7 +72,6 @@
     'kivent_particles.particle_renderers': [
         'kivent_particles/particle_renderers.c',
     ],
->>>>>>> 749537b1
 }
 
 check_for_removal = [
@@ -106,15 +79,6 @@
     'kivent_particles.emitter.c',
     'kivent_particles/particle_formats.c',
     'kivent_particles/particle_renderers.c',
-<<<<<<< HEAD
-
-    ]
-
-def build_ext(ext_name, files, include_dirs=[]):
-    return Extension(ext_name, files, include_dirs,
-        extra_compile_args=[cstdarg, '-ffast-math',],
-        libraries=libraries,)
-=======
 ]
 
 
@@ -123,8 +87,6 @@
                      extra_compile_args=[cstdarg, '-ffast-math', ] + extra_compile_args,
                      libraries=libraries, extra_link_args=extra_link_args,
                      library_dirs=library_dirs)
-
->>>>>>> 749537b1
 
 extensions = []
 particles_extensions = []
@@ -175,12 +137,7 @@
     cmdclass=cmdclass,
     packages=[
         'kivent_particles',
-<<<<<<< HEAD
-        ],
-    package_dir={'kivent_particles': 'kivent_particles'})
-=======
     ],
     package_dir={'kivent_particles': 'kivent_particles'},
     package_data={'kivent_particles': ['*.pxd', ]}
-)
->>>>>>> 749537b1
+)