--- conflicted
+++ resolved
@@ -385,13 +385,10 @@
             self.blue_score+=1
             if self.blue_score>9 and self.current_menu_ref.sname=='ingame':
                 self.setMenu(menus.VictoryMenu(self,winner="Blue"))
-            color = (0,.1,1.,1.)
         else:
             self.red_score+=1
             if self.red_score>9 and self.current_menu_ref.sname=='ingame':
                 self.setMenu(menus.VictoryMenu(self,winner="Red"))
-            color = (1.,.1,0,1.)
-        simps.spawn_particles_at((puckposition[0],puckposition[1]), count=30,maxvel=50.,color=color,drag=1.02)
         self.scoreboard.update_scores()
         return False
 
@@ -1062,12 +1059,8 @@
 
         self.miscIDs.add(_id)
         return _id
-<<<<<<< HEAD
     def create_puck(self, pos, radius=50,x_vel=0,y_vel=0):
-=======
-    def create_puck(self, pos, radius=50):
         simps.spawn_particles_at(pos,20,8,lifespan=.5,drag=1.05)
->>>>>>> 35e4807b
         sounds.play_spawnpuck(.3)
         angle = 0 #radians(randint(-360, 360))
         angular_velocity = 10 #radians(randint(-150, -150))
